{
  "name": "bruin",
  "displayName": "Bruin",
  "description": "Manage your Bruin data assets from within VS Code.",
<<<<<<< HEAD
  "version": "0.69.7",
=======
  "version": "0.69.8",
>>>>>>> 882797b4
  "engines": {
    "vscode": "^1.87.0"
  },
  "icon": "img/bruin-logo-sm128.png",
  "categories": [
    "Data Science",
    "Formatters"
  ],
  "main": "./out/extension/extension.js",
  "repository": {
    "type": "git",
    "url": "https://github.com/bruin-data/bruin-vscode"
  },
  "publisher": "bruin",
  "activationEvents": [
    "*",
    "workspaceContains:.bruin.yml",
    "workspaceContains:pipeline.yml"
  ],
  "extensionDependencies": [
    "redhat.vscode-yaml"
  ],
  "contributes": {
    "yamlValidation": [
      {
        "fileMatch": [
          ".bruin.yml",
          ".bruin.yaml"
        ],
        "url": "./schemas/config-schema.json"
      },
      {
        "fileMatch": [
          "pipeline.yml",
          "pipeline.yaml"
        ],
        "url": "./schemas/pipeline-schema.json"
      },
      {
        "fileMatch": [
          "*.asset.yml",
          "*.asset.yaml"
        ],
        "url": "./schemas/yaml-assets-schema.json"
      }
    ],
    "languages": [
      {
        "id": "sql",
        "extensions": [
          ".sql"
        ],
        "configuration": "./syntaxes/bruin-sql-injection.json"
      },
      {
        "id": "python",
        "extensions": [
          ".py"
        ],
        "configuration": "./syntaxes/bruin-python-injection.json"
      },
      {
        "id": "yaml",
        "extensions": [
          ".yml",
          ".yaml"
        ]
      }
    ],
    "viewsContainers": {
      "activitybar": [
        {
          "id": "bruin",
          "title": "Databases",
          "icon": "$(database)"
        }
      ],
      "panel": [
        {
          "id": "bruin-assetLineageView",
          "title": "Lineage",
          "icon": "$(graph)"
        },
        {
          "id": "QueryPreview",
          "title": "Query Preview",
          "icon": "$(preview)"
        },
        {
          "id": "TableDiff",
          "title": "Table Diff",
          "icon": "$(diff)"
        }
      ]
    },
    "views": {
      "bruin": [
        {
          "id": "bruinFavorites",
          "name": "Favorites"
        },
        {
          "id": "bruinConnections",
          "name": "Databases"
        }
      ],
      "bruin-assetLineageView": [
        {
          "type": "webview",
          "id": "bruin.assetLineageView",
          "name": "Asset Lineage"
        }
      ],
      "QueryPreview": [
        {
          "type": "webview",
          "id": "bruin.QueryPreviewView",
          "name": "Query Preview"
        }
      ],
      "TableDiff": [
        {
          "type": "webview",
          "id": "bruin.tableDiffView",
          "name": "Table Diff"
        }
      ]
    },
    "configuration": {
      "type": "object",
      "title": "Bruin Extension Settings",
      "properties": {
        "bruin.documentation": {
          "markdownDescription": "For more information about using the Bruin extension, please refer to the [Bruin Documentation](https://bruin-data.github.io/bruin/). The documentation provides comprehensive guides and examples to help you get started and make the most of the Bruin extension."
        },
        "bruin.telemetry.enabled": {
          "type": "boolean",
          "default": true,
          "description": "Enable anonymous usage data collection to help improve the extension."
        },
        "bruin.FoldingState": {
          "type": "string",
          "enum": [
            "folded",
            "expanded"
          ],
          "default": "folded",
          "description": "Sets the default folding state for custom Bruin foldable regions in Python and SQL files."
        },
        "bruin.pathSeparator": {
          "type": "string",
          "default": "/",
          "enum": [
            "/",
            "\\"
          ],
          "description": "The path separator to use when constructing Bruin asset paths."
        },
        "bruin.checkbox.defaultIntervalModifiers": {
          "type": "boolean",
          "default": false,
          "description": "Sets whether the 'Interval-modifiers' checkbox is checked by default."
        },
        "bruin.checkbox.defaultExclusiveEndDate": {
          "type": "boolean",
          "default": true,
          "description": "Sets whether the 'Exclusive-End-Date' checkbox is checked by default."
        },
        "bruin.checkbox.defaultPushMetadata": {
          "type": "boolean",
          "default": false,
          "description": "Sets whether the 'Push-Metadata' checkbox is checked by default."
        },
        "bruin.validate.defaultExcludeTag": {
          "type": "string",
          "default": "",
          "description": "Sets the validate exclude tag to be used with validation commands."
        },
        "bruin.schemas.favorites": {
          "type": "array",
          "items": {
            "type": "object",
            "properties": {
              "schemaName": {
                "type": "string"
              },
              "connectionName": {
                "type": "string"
              }
            },
            "required": [
              "schemaName",
              "connectionName"
            ]
          },
          "default": [],
          "description": "List of favorite schemas with their connection names."
        },
        "bruin.tables.favorites": {
          "type": "array",
          "items": {
            "type": "object",
            "properties": {
              "tableName": {
                "type": "string"
              },
              "schemaName": {
                "type": "string"
              },
              "connectionName": {
                "type": "string"
              }
            },
            "required": [
              "tableName",
              "schemaName",
              "connectionName"
            ]
          },
          "default": [],
          "description": "List of favorite tables with their schema and connection names."
        },
        "bruin.query.previewSelectedQuery.enabled": {
          "type": "boolean",
          "default": true,
          "description": "Show 'Preview selected query' CodeLens when text is selected in SQL files"
        },
        "bruin.query.timeout": {
          "type": "number",
          "default": 1000,
          "description": "Timeout in seconds for query execution (default: 1000 seconds)"
        }
      }
    },
    "snippets": [
      {
        "language": "sql",
        "path": "./snippets/bruin-asset.code-snippets"
      },
      {
        "language": "sql-bigquery",
        "path": "./snippets/bruin-asset.code-snippets"
      },
      {
        "language": "snowflake-sql",
        "path": "./snippets/bruin-asset.code-snippets"
      },
      {
        "language": "python",
        "path": "./snippets/bruin-asset.code-snippets"
      },
      {
        "language": "yaml",
        "path": "./snippets/bruin-pipeline.code-snippets"
      },
      {
        "language": "yaml",
        "path": "./snippets/bruin-ingestr.code-snippets"
      }
    ],
    "grammars": [
      {
        "path": "./syntaxes/bruin-sql-injection.json",
        "scopeName": "sql.comment.block",
        "injectTo": [
          "source.sql"
        ]
      },
      {
        "path": "./syntaxes/bruin-python-injection.json",
        "scopeName": "python.docstring.block",
        "injectTo": [
          "source.python"
        ]
      }
    ],
    "menus": {
      "editor/title": [
        {
          "command": "bruin.renderSQL",
          "group": "navigation"
        }
      ],
      "editor/context": [
        {
          "command": "bruin.previewSelectedQuery",
          "when": "editorHasSelection",
          "group": "1_modification"
        }
      ],
      "view/title": [
        {
          "command": "bruin.refreshConnections",
          "when": "view == bruinConnections",
          "group": "navigation"
        },
        {
          "command": "bruin.refreshFavorites",
          "when": "view == bruinFavorites",
          "group": "navigation"
        }
      ],
      "view/item/context": [
        {
          "command": "bruin.refreshConnection",
          "when": "view == bruinConnections && viewItem == 'bruin_connection'",
          "group": "inline"
        },
        {
          "command": "bruin.refreshSchema",
          "when": "view == bruinConnections && (viewItem == 'schema_favorite' || viewItem == 'schema_unfavorite') ",
          "group": "inline@2"
        },
        {
          "command": "bruin.refreshSchema",
          "when": "view == bruinFavorites && (viewItem == 'favorite_schema' || viewItem == 'playground')",
          "group": "inline@2"
        },
        {
          "command": "bruin.refreshFavorites",
          "when": "view == bruinFavorites",
          "group": "navigation"
        },
        {
          "command": "bruin.removeFavorite",
          "when": "view == bruinFavorites && viewItem == 'favorite_schema'",
          "group": "inline@1"
        },
        {
          "command": "bruin.removeTableFavorite",
          "when": "view == bruinFavorites && (viewItem == 'favorite_table' || viewItem == 'favorite_table_starred')",
          "group": "inline@1"
        },
        {
          "command": "bruin.addSchemaToFavorites",
          "when": "view == bruinConnections && viewItem == 'schema_unfavorite'",
          "group": "inline@1"
        },
        {
          "command": "bruin.removeSchemaFromFavorites",
          "when": "view == bruinConnections && viewItem == 'schema_favorite'",
          "group": "inline@1"
        },
        {
          "command": "bruin.addTableToFavorites",
          "when": "view == bruinConnections && viewItem == 'table_unfavorite'",
          "group": "inline@1"
        },
        {
          "command": "bruin.removeTableFromFavorites",
          "when": "view == bruinConnections && viewItem == 'table_favorite'",
          "group": "inline@1"
        }
      ]
    },
    "commands": [
      {
        "command": "bruin.renderSQL",
        "title": "Bruin Render",
        "shortTitle": "Bruin",
        "category": "Bruin",
        "icon": "img/bruin-logo-sm128.png",
        "description": "Render a Bruin asset."
      },
      {
        "command": "bruin.refreshConnections",
        "title": "Refresh Connections",
        "category": "Bruin",
        "icon": "$(refresh)",
        "description": "Refresh connections list."
      },
      {
        "command": "bruin.refreshConnection",
        "title": "Refresh Connection",
        "category": "Bruin",
        "icon": "$(refresh)",
        "description": "Refresh a single connection."
      },
      {
        "command": "bruin.refreshSchema",
        "title": "Refresh Schema",
        "category": "Bruin",
        "icon": "$(refresh)",
        "description": "Refresh a single schema."
      },
      {
        "command": "bruin.showConnectionDetails",
        "title": "Show Connection Details",
        "category": "Bruin",
        "icon": "$(info)",
        "description": "Show connection details."
      },
      {
        "command": "bruin.installCli",
        "title": "Install Bruin CLI",
        "category": "Bruin",
        "description": "Install the Bruin CLI."
      },
      {
        "command": "bruin.toggleFoldings",
        "title": "Toggle Folding",
        "category": "Bruin",
        "description": "Toggle the folding state of custom Bruin foldable regions in Python and SQL files."
      },
      {
        "command": "bruin.convertFileToAsset",
        "title": "Convert File to Asset",
        "category": "Bruin",
        "description": "Convert a file to a Bruin asset."
      },
      {
        "command": "bruin.addSchemaToFavorites",
        "title": "Add to Favorites",
        "category": "Bruin",
        "icon": "$(star-empty)",
        "description": "Add schema to favorites."
      },
      {
        "command": "bruin.removeSchemaFromFavorites",
        "title": "Remove from Favorites",
        "category": "Bruin",
        "icon": "$(star-full)",
        "description": "Remove schema from favorites."
      },
      {
        "command": "bruin.refreshFavorites",
        "title": "Refresh Favorites",
        "category": "Bruin",
        "icon": "$(refresh)",
        "description": "Refresh favorites list."
      },
      {
        "command": "bruin.removeFavorite",
        "title": "Remove Favorite",
        "category": "Bruin",
        "icon": "$(star-full)",
        "description": "Remove favorite from list."
      },
      {
        "command": "bruin.addTableToFavorites",
        "title": "Add Table to Favorites",
        "category": "Bruin",
        "icon": "$(star-empty)",
        "description": "Add table to favorites."
      },
      {
        "command": "bruin.removeTableFromFavorites",
        "title": "Remove Table from Favorites",
        "category": "Bruin",
        "icon": "$(star-full)",
        "description": "Remove table from favorites."
      },
      {
        "command": "bruin.removeTableFavorite",
        "title": "Remove Table Favorite",
        "category": "Bruin",
        "icon": "$(star-full)",
        "description": "Remove table from favorites list."
      },
      {
        "command": "bruin.previewSelectedQuery",
        "title": "Preview Selected Query",
        "category": "Bruin",
        "icon": "$(play)",
        "description": "Preview the selected SQL query in the Query Preview panel."
      },
      {
        "command": "bruin.showWalkthrough",
        "title": "Show Getting Started Walkthrough",
        "category": "Bruin",
        "description": "Show the Bruin getting started walkthrough."
      }
    ],
    "keybindings": [
      {
        "command": "bruin.previewSelectedQuery",
        "key": "ctrl+shift+r",
        "mac": "cmd+shift+r",
        "when": "editorTextFocus && editorHasSelection && resourceExtname == .sql"
      }
    ],
    "welcomePage": {
      "walkthrough": "bruin.bruin-getting-started"
    },
    "walkthroughs": [
      {
        "id": "bruin-getting-started",
        "title": "Getting Started with Bruin",
        "description": "Learn the essential features and keyboard shortcuts to be productive with Bruin",
        "primary": true,
        "featured": true,
        "steps": [
          {
            "id": "keyboard-shortcuts",
            "title": "Essential Keyboard Shortcuts",
            "description": "Master the most important keyboard shortcuts for autocomplete and productivity",
            "media": {
              "markdown": "walkthroughs/keyboard-shortcuts.md"
            }
          },
          {
            "id": "autocomplete-features",
            "title": "Autocomplete & IntelliSense",
            "description": "Discover how autocomplete works in Bruin YAML files and SQL assets",
            "media": {
              "markdown": "walkthroughs/autocomplete-features.md"
            }
          },
          {
            "id": "file-types",
            "title": "Supported File Types",
            "description": "Learn which file types have Bruin support and what features are available",
            "media": {
              "markdown": "walkthroughs/file-types.md"
            }
          },
          {
            "id": "query-preview",
            "title": "Query Preview Features",
            "description": "Use the powerful query preview and lineage features to analyze your data pipeline",
            "media": {
              "markdown": "walkthroughs/query-preview.md"
            }
          }
        ]
      }
    ]
  },
  "scripts": {
    "install:all": "npm install && cd webview-ui && npm install",
    "start:webview": "cd webview-ui && npm run start",
    "dev:watch": "concurrently -n EXTENSION,WEBVIEW -c yellow,blue \"tsc -watch -p ./\" \"cd webview-ui && npm run watch\"",
    "build:webview": "cd webview-ui && npm run build-only && node scripts/copy-codicons.js",
    "vscode:prepublish": "npm run compile",
    "selenium:setup-tests": "extest setup-tests",
    "selenium:run-tests:connections": "node webview-ui/scripts/copy-test-assets.js && extest setup-and-run './out/ui-test/connections-integration.test.js' --code_version 1.103.0 --code_settings settings.json",
    "selenium:run-tests:ingestr": "node webview-ui/scripts/copy-test-assets.js && extest setup-and-run './out/ui-test/ingestr-asset-ui-integration.test.js' --code_version 1.103.0 --code_settings settings.json",
    "selenium:run-tests:lineage": "node webview-ui/scripts/copy-test-assets.js && extest setup-and-run './out/ui-test/lineage-integration.test.js' --code_version 1.103.0 --code_settings settings.json",
    "selenium:run-tests:webview": "node webview-ui/scripts/copy-test-assets.js && extest setup-and-run './out/ui-test/webview-tests.test.js' --code_version 1.100.0 --code_settings settings.json",
    "selenium:run-tests:query-preview": "node webview-ui/scripts/copy-test-assets.js && extest setup-and-run './out/ui-test/query-preview-integration.test.js' --code_version 1.103.0 --code_settings settings.json",
    "selenium:run-tests:all": "npm run selenium:run-tests:connections && npm run selenium:run-tests:ingestr && npm run selenium:run-tests:webview",
    "test": "node ./out/test/runTest.js",
    "test:webview": "cd webview-ui && npm run test",
    "compile": "tsc -p ./",
    "watch": "tsc -watch -p ./",
    "format": "prettier --write src/**/*.ts",
    "pretest": "npm run compile && npm run lint",
    "lint": "eslint src --ext ts",
    "coverage:integration": "node generate-coverage-analysis.js && node real-coverage-calculator.js",
    "tag:patch": "./scripts/tag-helper.sh patch",
    "tag:minor": "./scripts/tag-helper.sh minor",
    "tag:major": "./scripts/tag-helper.sh major"
  },
  "devDependencies": {
    "@tailwindcss/typography": "^0.5.13",
    "@types/fs-extra": "^11.0.4",
    "@types/mocha": "^10.0.10",
    "@types/node": "^20.11.30",
    "@types/sinon": "^17.0.3",
    "@types/vscode": "^1.46.0",
    "@typescript-eslint/eslint-plugin": "^7.3.1",
    "@typescript-eslint/parser": "^7.3.1",
    "@vscode/test-cli": "^0.0.10",
    "@vscode/test-electron": "^2.4.0",
    "eslint": "^8.57.0",
    "mocha": "^11.0.1",
    "prettier": "^3.2.5",
    "ts-node": "^10.9.2",
    "typescript": "^5.4.3",
    "vscode-extension-tester": "^8.17.0",
    "vscode-test": "^1.6.1"
  },
  "overrides": {
    "undici": "^6.21.1"
  },
  "dependencies": {
    "@rudderstack/analytics-js": "^3.11.15",
    "@rudderstack/rudder-sdk-node": "^2.1.9",
    "@tailwindcss/forms": "^0.5.7",
    "@vue-flow/background": "^1.3.0",
    "@vue-flow/controls": "^1.1.1",
    "@vue-flow/core": "^1.43.1",
    "@vue-flow/minimap": "^1.5.3",
    "chokidar": "^4.0.3",
    "concurrently": "^9.0.1",
    "cron-parser": "^4.9.0",
    "dotenv": "^16.4.7",
    "elkjs": "^0.9.3",
    "fs-extra": "^11.3.0",
    "luxon": "^3.4.4",
    "markdown-it": "^14.1.0",
    "proxyquire": "^2.1.3",
    "sinon": "^17.0.1",
    "vue3-virtual-scroller": "^0.2.3"
  }
}<|MERGE_RESOLUTION|>--- conflicted
+++ resolved
@@ -2,11 +2,7 @@
   "name": "bruin",
   "displayName": "Bruin",
   "description": "Manage your Bruin data assets from within VS Code.",
-<<<<<<< HEAD
-  "version": "0.69.7",
-=======
   "version": "0.69.8",
->>>>>>> 882797b4
   "engines": {
     "vscode": "^1.87.0"
   },
