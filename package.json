{
  "name": "bruin",
  "displayName": "Bruin",
  "description": "Manage your Bruin data assets from within VS Code.",
<<<<<<< HEAD
  "version": "0.48.0",
=======
  "version": "0.47.1",
>>>>>>> 667ade9d
  "engines": {
    "vscode": "^1.87.0"
  },
  "icon": "img/bruin-logo-sm128.png",
  "categories": [
    "Data Science",
    "Formatters"
  ],
  "main": "./out/extension/extension.js",
  "repository": {
    "type": "git",
    "url": "https://github.com/bruin-data/bruin-vscode"
  },
  "publisher": "bruin",
  "activationEvents": [
    "workspaceContains:.bruin.yml",
    "workspaceContains:pipeline.yml"
  ],
  "extensionDependencies": [
    "redhat.vscode-yaml"
  ],
  "contributes": {
    "yamlValidation": [
      {
        "fileMatch": [
          ".bruin.yml",
          ".bruin.yaml"
        ],
        "url": "./schemas/config-schema.json"
      },
      {
        "fileMatch": [
          "pipeline.yml",
          "pipeline.yaml"
        ],
        "url": "./schemas/pipeline-schema.json"
      },
      {
        "fileMatch": [
          "*.asset.yml",
          "*.asset.yaml"
        ],
        "url": "./schemas/yaml-assets-schema.json"
      }
    ],
    "languages": [
      {
        "id": "sql",
        "extensions": [
          ".sql"
        ],
        "configuration": "./syntaxes/bruin-sql-injection.json"
      },
      {
        "id": "python",
        "extensions": [
          ".py"
        ],
        "configuration": "./syntaxes/bruin-python-injection.json"
      },
      {
        "id": "yaml",
        "extensions": [
          ".yml",
          ".yaml"
        ]
      }
    ],
    "viewsContainers": {
      "panel": [
        {
          "id": "bruin-assetLineageView",
          "title": "Lineage",
          "icon": "$(graph)"
        },
        {
          "id": "QueryPreview",
          "title": "Query Preview",
          "icon": "$(preview)"
        }
      ]
    },
    "views": {
      "bruin-assetLineageView": [
        {
          "type": "webview",
          "id": "bruin.assetLineageView",
          "name": "Asset Lineage"
        }
      ],
      "QueryPreview": [
        {
          "type": "webview",
          "id": "bruin.QueryPreviewView",
          "name": "Query Preview"
        }
      ]
    },
    "configuration": {
      "type": "object",
      "title": "Bruin Extension Settings",
      "properties": {
        "bruin.documentation": {
          "markdownDescription": "For more information about using the Bruin extension, please refer to the [Bruin Documentation](https://bruin-data.github.io/bruin/). The documentation provides comprehensive guides and examples to help you get started and make the most of the Bruin extension."
        },
        "bruin.telemetry.enabled": {
          "type": "boolean",
          "default": true,
          "description": "Enable anonymous usage data collection to help improve the extension."
        },
        "bruin.FoldingState": {
          "type": "string",
          "enum": [
            "folded",
            "expanded"
          ],
          "default": "folded",
          "description": "Sets the default folding state for custom Bruin foldable regions in Python and SQL files."
        },
        "bruin.pathSeparator": {
          "type": "string",
          "default": "/",
          "enum": [
            "/",
            "\\"
          ],
          "description": "The path separator to use when constructing Bruin asset paths."
        }
      }
    },
    "snippets": [
      {
        "language": "sql",
        "path": "./snippets/bruin-asset.code-snippets"
      },
      {
        "language": "sql-bigquery",
        "path": "./snippets/bruin-asset.code-snippets"
      },
      {
        "language": "snowflake-sql",
        "path": "./snippets/bruin-asset.code-snippets"
      },
      {
        "language": "python",
        "path": "./snippets/bruin-asset.code-snippets"
      },
      {
        "language": "yaml",
        "path": "./snippets/bruin-pipeline.code-snippets"
      },
      {
        "language": "yaml",
        "path": "./snippets/bruin-ingestr.code-snippets"
      }
    ],
    "grammars": [
      {
        "path": "./syntaxes/bruin-sql-injection.json",
        "scopeName": "sql.comment.block",
        "injectTo": [
          "source.sql"
        ]
      },
      {
        "path": "./syntaxes/bruin-python-injection.json",
        "scopeName": "python.docstring.block",
        "injectTo": [
          "source.python"
        ]
      }
    ],
    "menus": {
      "editor/title": [
        {
          "command": "bruin.renderSQL",
          "group": "navigation"
        }
      ]
    },
    "commands": [
      {
        "command": "bruin.renderSQL",
        "title": "Bruin Render",
        "shortTitle": "Bruin",
        "category": "Bruin",
        "icon": "img/bruin-logo-sm128.png",
        "description": "Render a Bruin asset."
      },
      {
        "command": "bruin.installCli",
        "title": "Install Bruin CLI",
        "category": "Bruin",
        "description": "Install the Bruin CLI."
      },
      {
        "command": "bruin.toggleFoldings",
        "title": "Toggle Folding",
        "category": "Bruin",
        "description": "Toggle the folding state of custom Bruin foldable regions in Python and SQL files."
      },
      {
        "command": "bruin.convertFileToAsset",
        "title": "Convert File to Asset",
        "category": "Bruin",
        "description": "Convert a file to a Bruin asset."
      }
    ]
  },
  "scripts": {
    "install:all": "npm install && cd webview-ui && npm install",
    "start:webview": "cd webview-ui && npm run start",
    "dev:watch": "concurrently \"tsc -watch -p ./\" \"cd webview-ui && npm run build-only\" \"code --extensionDevelopmentPath=$PWD\"",
    "build:webview": "cd webview-ui && npm run build-only && node scripts/copy-codicons.js",
    "vscode:prepublish": "npm run compile",
    "selenium:setup-tests": "extest setup-tests",
    "selenium:run-tests": "node webview-ui/scripts/copy-test-assets.js && extest setup-and-run './out/ui-test/*.test.js' --code_version max --code_settings settings.json",
    "test": "vscode-test",
    "test:webview": "cd webview-ui && npm run test",
    "compile": "tsc -p ./",
    "watch": "tsc -watch -p ./",
    "format": "prettier --write src/**/*.ts",
    "pretest": "npm run compile && npm run lint",
    "lint": "eslint src --ext ts"
  },
  "devDependencies": {
    "@tailwindcss/typography": "^0.5.13",
    "@types/fs-extra": "^11.0.4",
    "@types/mocha": "^10.0.10",
    "@types/node": "^20.11.30",
    "@types/sinon": "^17.0.3",
    "@types/vscode": "^1.46.0",
    "@typescript-eslint/eslint-plugin": "^7.3.1",
    "@typescript-eslint/parser": "^7.3.1",
    "@vscode/test-cli": "^0.0.10",
    "@vscode/test-electron": "^2.4.0",
    "eslint": "^8.57.0",
    "mocha": "^11.0.1",
    "prettier": "^3.2.5",
    "ts-node": "^10.9.2",
    "typescript": "^5.4.3",
    "vscode-extension-tester": "^8.14.0",
    "vscode-test": "^1.6.1"
  },
  "overrides": {
    "undici": "^6.21.1"
  },
  "dependencies": {
    "@rudderstack/analytics-js": "^3.11.15",
    "@rudderstack/rudder-sdk-node": "^2.1.1",
    "@tailwindcss/forms": "^0.5.7",
    "@vue-flow/background": "^1.3.0",
    "@vue-flow/controls": "^1.1.1",
    "@vue-flow/core": "^1.43.1",
    "@vue-flow/minimap": "^1.5.3",
    "chokidar": "^4.0.3",
    "concurrently": "^9.0.1",
    "cron-parser": "^4.9.0",
    "dotenv": "^16.4.7",
    "elkjs": "^0.9.3",
    "fs-extra": "^11.3.0",
    "luxon": "^3.4.4",
    "markdown-it": "^14.1.0",
    "proxyquire": "^2.1.3",
    "sinon": "^17.0.1",
    "vue3-virtual-scroller": "^0.2.3"
  }
}<|MERGE_RESOLUTION|>--- conflicted
+++ resolved
@@ -2,11 +2,7 @@
   "name": "bruin",
   "displayName": "Bruin",
   "description": "Manage your Bruin data assets from within VS Code.",
-<<<<<<< HEAD
-  "version": "0.48.0",
-=======
   "version": "0.47.1",
->>>>>>> 667ade9d
   "engines": {
     "vscode": "^1.87.0"
   },
