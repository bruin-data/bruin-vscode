--- conflicted
+++ resolved
@@ -95,13 +95,8 @@
         "inputValidation-errorBackground": "var(--vscode-inputValidation-errorBackground)",
         "editorWidget-bg": "var(--vscode-editorWidget-background)",
         "editorLink-activeFg": "var(--vscode-editorLink-activeForeground)",
-<<<<<<< HEAD
-        "descriptionFg": "var(--vscode-descriptionForeground)",
-        "editorInlayHint-fg"	: "var(--vscode-editorInlayHint-foreground)",
-=======
         "commandCenter-border": "var(--vscode-commandCenter-border)",
 
->>>>>>> 083a58c7
         "primary": {
           DEFAULT: "hsl(var(--primary))",
           foreground: "hsl(var(--primary-foreground))",
