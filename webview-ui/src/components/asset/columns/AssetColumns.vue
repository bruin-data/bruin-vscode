<template>
<<<<<<< HEAD
  <div class="flex flex-col py-4 sm:py-1 bg-editorWidget-bg h-full">
    <div class="flex justify-end mb-4">
      <vscode-button @click="addColumn" class="py-1 rounded focus:outline-none">
        Add column
      </vscode-button>
    </div>
=======
  <div class="flex flex-col py-4 sm:py-1">
>>>>>>> cf6e2a51
    <!-- Header Row -->
    <div
      class="flex p-2 sm:p-2 font-semibold text-editor-fg text-md opacity-65 border-b-2 border-editor-fg"
    >
<<<<<<< HEAD
      <div class="flex-1 min-w-0 px-2 text-left">Name</div>
      <div class="flex-1 min-w-0 px-2 text-left">Type</div>
      <div class="flex-[2] min-w-0 px-2 text-left">Description</div>
      <div class="flex-1 min-w-0 px-2 text-left">Checks</div>
      <div class="flex-[1/2] min-w-0 px-2 text-left">Actions</div>
    </div>

    <!-- Column Rows -->
    <div class="flex-1 min-h-0 overflow-y-auto">
=======
      <div class="flex-[2] min-w-0 px-2 text-left">Name</div>
      <div class="flex-[2] min-w-0 px-2 text-left">Type</div>
      <div class="flex-[3] min-w-0 px-2 text-left">Description</div>
      <div class="flex-[2] min-w-0 px-2 text-left">Checks</div>
    </div>

    <!-- Column Rows -->
    <div class="flex-[2] min-h-0">
>>>>>>> cf6e2a51
      <div
        v-if="localColumns.length"
        v-for="(column, index) in localColumns"
        :key="index"
        class="flex p-1 border-b border-commandCenter-border items-center relative"
      >
        <!-- Column Details -->
<<<<<<< HEAD
        <div class="flex-1 min-w-0 px-2 text-left font-medium">
          <input
            v-if="editingIndex === index"
            v-model="editingColumn.name"
            class="w-full bg-editorWidget-bg text-editor-fg"
          />
          <div v-else class="truncate" :title="column.name">{{ column.name }}</div>
        </div>
        <div class="flex-1 min-w-0 px-2 text-left">
          <input
            v-if="editingIndex === index"
            v-model="editingColumn.type"
            class="w-full bg-editorWidget-bg text-editor-fg"
          />
          <div v-else class="text-[0.7rem] opacity-70 truncate" :title="column.type.toUpperCase()">
=======
        <div class="flex-[2] min-w-0 px-2 text-left font-medium font-mono">
          <div class="truncate" :title="column.name">{{ column.name }}</div>
        </div>
        <div class="flex-[2] min-w-0 px-2 text-left">
          <div
            v-if="column.type"
            class="flex-[2] min-w-0 px-2 text-left text-[0.7rem] opacity-70 truncate font-mono"
            :title="column.type.toUpperCase()"
          >
>>>>>>> cf6e2a51
            {{ column.type.toUpperCase() }}
          </div>
        </div>
        <div class="flex-[2] min-w-0 px-2 text-left">
          <input
            v-if="editingIndex === index"
            v-model="editingColumn.description"
            class="w-full bg-editorWidget-bg text-editor-fg"
          />
          <div
<<<<<<< HEAD
=======
            class="flex-[2] min-w-0 px-2 text-left text-editor-fg opacity-30 text-xs sm:text-xs truncate font-mono"
            title="undefined"
>>>>>>> cf6e2a51
            v-else
            class="truncate text-xs text-input-foreground opacity-70 font-light"
            :class="!column.description ? 'opacity-60 italic' : ''"
            :title="column.description || 'undefined'"
          >
            {{ column.description || "No description provided." }}
          </div>
        </div>

        <!-- Checks Column -->
        <div
<<<<<<< HEAD
          class="flex-1 pr-6 min-w-0 text-left flex flex-wrap gap-2 whitespace-nowrap font-mono overflow-visible"
        >
          <template v-if="editingIndex === index">
            <div class="flex flex-wrap gap-2 max-w-full overflow-hidden">
              <vscode-badge
                v-for="check in getActiveChecks(editingColumn)"
                :key="check"
                :class="{
                  'relative cursor-pointer': check === 'accepted_values' || check === 'pattern',
                }"
                :title="getCheckTooltip(check, editingColumn)"
              >
                <span class="flex items-center max-w-[100px]">
                  <span class="truncate">{{ check }}</span>
                  <XMarkIcon
                    @click="removeCheck(check)"
                    class="h-3 w-3 text-editor-fg ml-[0.1rem] cursor-pointer flex-shrink-0"
                  />
                </span>
              </vscode-badge>
            </div>
            <div class="relative">
              <vscode-button
                appearance="icon"
                @click="toggleAddCheckDropdown(index)"
                aria-label="Add Check"
              >
                <PlusIcon class="h-4 w-4" />
              </vscode-button>
              <div
                v-if="showAddCheckDropdown === index"
                class="absolute z-50 mt-1 bg-editorWidget-bg border border-commandCenter-border rounded bottom-full mb-1"
              >
                <div
                  v-for="check in availableChecks(editingColumn)"
                  :key="check"
                  @click="addCheck(check)"
                  class="px-4 py-2 hover:bg-commandCenter-border cursor-pointer whitespace-nowrap"
                >
                  {{ check }}
                </div>
              </div>
            </div>
          </template>
          <template v-else>
            <div class="flex flex-wrap gap-2 max-w-full overflow-hidden">
              <vscode-badge
                v-for="check in getActiveChecks(column)"
                :key="check"
                :title="getCheckTooltip(check, column)"
                class="max-w-[100px]"
              >
                <span class="truncate inline-block w-full">{{ check }}</span>
              </vscode-badge>
            </div>
          </template>
        </div>

        <!-- Actions Column -->
        <div class="flex-[1/2] justify-end space-x-2">
          <vscode-button
            v-if="editingIndex === index"
            appearance="icon"
            @click="saveChanges(index)"
            aria-label="Save"
=======
          v-if="column.description"
          class="flex-[3] min-w-0 px-2 text-left text-xs text-input-foreground opacity-70 font-light"
        >
          {{ column.description }}
        </div>
        <div v-else class="flex-[3] min-w-0 px-2 text-left text-xs text-input-foreground opacity-60 font-light italic">
          No description provided.
        </div>
        <!-- Checks Column -->
        <div class="flex-[2] min-w-0 px-2 text-left flex flex-wrap gap-2 whitespace-nowrap font-mono">
          <vscode-badge
            v-for="check in getActiveChecks(column)"
            :key="check"
            :class="{ 'relative cursor-pointer': check === 'accepted_values' }"
            :title="check === 'accepted_values' ? 'accepted_values \n' + column.checks.accepted_values.join('\n') : ''"
            :style="{
              overflow: 'hidden',
              textOverflow: 'ellipsis',
              whiteSpace: 'nowrap',
              
            }"
          >
            <span class="block truncate max-w-[100px] font-mono">{{ check }}</span>
          </vscode-badge>
          <div
            v-if="column.checks.patternEnabled && column.checks.pattern"
            class="text-sm sm:text-xs text-editor-fg whitespace-nowrap"
>>>>>>> cf6e2a51
          >
            <CheckIcon class="h-4 w-4" />
          </vscode-button>
          <vscode-button v-else appearance="icon" @click="startEditing(index)" aria-label="Edit">
            <PencilIcon class="h-4 w-4" />
          </vscode-button>
          <vscode-button appearance="icon" @click="showDeleteAlert = true" aria-label="Delete">
            <TrashIcon class="h-4 w-4" />
          </vscode-button>
          <DeleteAlert
            v-if="showDeleteAlert"
            :elementName="column.name"
            elementType="column"
            @confirm="deleteColumn(index)"
            @cancel="showDeleteAlert = false"
          />
        </div>
      </div>
    </div>

    <!-- Notification -->
    <div
      v-if="notification"
      class="fixed bottom-4 right-4 bg-editorWidget-bg border border-commandCenter-border p-4 rounded shadow-lg"
    >
      {{ notification }}
    </div>
  </div>
</template>

<script setup>
import { ref, watch, computed, nextTick } from "vue";
import { TrashIcon, PencilIcon, XMarkIcon, CheckIcon, PlusIcon } from "@heroicons/vue/20/solid";
import DeleteAlert from "@/components/ui/alerts/AlertWithActions.vue";

const props = defineProps({
  columns: {
    type: Array,
    required: true,
  },
});

const emit = defineEmits(["update:columns"]);
const showDeleteAlert = ref(false);
const localColumns = ref([...props.columns]);
const editingIndex = ref(null);
const editingColumn = ref({});

const addColumn = () => {
  localColumns.value.push({
    name: "New Column",
    type: "string",
    description: "Description for the new column",
    checks: {
      acceptedValuesEnabled: false,
      patternEnabled: false,
    },
  });
  emitUpdateColumns();
};

const getActiveChecks = computed(() => (column) => {
  const activeChecks = Object.entries(column.checks)
    .filter(
      ([key, value]) => value === true && !["acceptedValuesEnabled", "patternEnabled"].includes(key)
    )
    .map(([key]) => key);

  if (column.checks.acceptedValuesEnabled) {
    activeChecks.push("accepted_values");
  }
  if (column.checks.patternEnabled && column.checks.pattern) {
    activeChecks.push("pattern");
  }

  return activeChecks;
});

const showAddCheckDropdown = ref(null);
const notification = ref(null);

const allChecks = [
  "not_null",
  "unique",
  "accepted_values",
  "pattern",
  "positive",
  "negative",
  "not_negative",
];

const availableChecks = computed(() => (column) => {
  const activeChecks = getActiveChecks.value(column);
  return allChecks.filter((check) => !activeChecks.includes(check));
});

const toggleAddCheckDropdown = (index) => {
  if (showAddCheckDropdown.value === index) {
    showAddCheckDropdown.value = null;
  } else {
    showAddCheckDropdown.value = index;
    nextTick(() => {
      const dropdown = document.querySelector(`[data-dropdown-index="${index}"]`);
      if (dropdown) {
        dropdown.scrollIntoView({ block: "nearest", inline: "nearest" });
      }
    });
  }
};

const addCheck = (check) => {
  if (check === "accepted_values") {
    editingColumn.value.checks.acceptedValuesEnabled = true;
    editingColumn.value.checks.accepted_values = [];
    showNotification("Please specify the accepted values in the asset file.");
  } else if (check === "pattern") {
    editingColumn.value.checks.patternEnabled = true;
    editingColumn.value.checks.pattern = " ";
    showNotification("Please specify the regex pattern in the asset file.");
  } else {
    editingColumn.value.checks[check] = true;
  }
  showAddCheckDropdown.value = null;
};

const removeCheck = (check) => {
  if (check === "accepted_values") {
    editingColumn.value.checks.acceptedValuesEnabled = false;
    editingColumn.value.checks.accepted_values = [];
  } else if (check === "pattern") {
    editingColumn.value.checks.patternEnabled = false;
    editingColumn.value.checks.pattern = "";
  } else {
    editingColumn.value.checks[check] = false;
  }
};

const showNotification = (message) => {
  notification.value = message;
  setTimeout(() => {
    notification.value = null;
  }, 5000); // Hide notification after 5 seconds
};

const getCheckTooltip = (check, column) => {
  if (check === "accepted_values") {
    return `Accepted values: ${column.checks.accepted_values?.join(", ") || "Not specified"}`;
  } else if (check === "pattern") {
    return `Pattern: ${column.checks.pattern || "Not specified"}`;
  }
  return "";
};

const emitUpdateColumns = () => {
  emit("update:columns", localColumns.value);
};

const startEditing = (index) => {
  editingIndex.value = index;
  editingColumn.value = JSON.parse(JSON.stringify(localColumns.value[index]));
};

const saveChanges = (index) => {
  localColumns.value[index] = JSON.parse(JSON.stringify(editingColumn.value));
  editingIndex.value = null;
  emitUpdateColumns();
};

const deleteColumn = (index) => {
  localColumns.value.splice(index, 1);
  showDeleteAlert.value = false;
  emitUpdateColumns();
};

watch(
  () => props.columns,
  (newColumns) => {
    localColumns.value = JSON.parse(JSON.stringify(newColumns));
  },
  { deep: true }
);
</script>

<style scoped>
vscode-badge::part(control) {
  background-color: transparent;
  border: 1px solid var(--vscode-commandCenter-border);
  color: var(--vscode-editor-foreground);
  font-family: monospace;
  max-width: 100%; /* Equivalent to max-w-full */
  overflow: hidden;
  text-overflow: ellipsis; /* Equivalent to text-ellipsis */
  white-space: nowrap;
}

vscode-button::part(control) {
  border: none;
  outline: none;
}

input,
select {
  background-color: var(--vscode-input-background);
  color: var(--vscode-input-foreground);
  border: none;
  outline: none;
  padding: 0.25rem; /* Equivalent to p-1 (1/4 of 1rem) */
  font-size: 0.875rem; /* Equivalent to text-sm */
}

input:focus,
select:focus {
  outline: none;
}
</style><|MERGE_RESOLUTION|>--- conflicted
+++ resolved
@@ -1,29 +1,14 @@
 <template>
-<<<<<<< HEAD
   <div class="flex flex-col py-4 sm:py-1 bg-editorWidget-bg h-full">
     <div class="flex justify-end mb-4">
       <vscode-button @click="addColumn" class="py-1 rounded focus:outline-none">
         Add column
       </vscode-button>
     </div>
-=======
-  <div class="flex flex-col py-4 sm:py-1">
->>>>>>> cf6e2a51
     <!-- Header Row -->
     <div
       class="flex p-2 sm:p-2 font-semibold text-editor-fg text-md opacity-65 border-b-2 border-editor-fg"
     >
-<<<<<<< HEAD
-      <div class="flex-1 min-w-0 px-2 text-left">Name</div>
-      <div class="flex-1 min-w-0 px-2 text-left">Type</div>
-      <div class="flex-[2] min-w-0 px-2 text-left">Description</div>
-      <div class="flex-1 min-w-0 px-2 text-left">Checks</div>
-      <div class="flex-[1/2] min-w-0 px-2 text-left">Actions</div>
-    </div>
-
-    <!-- Column Rows -->
-    <div class="flex-1 min-h-0 overflow-y-auto">
-=======
       <div class="flex-[2] min-w-0 px-2 text-left">Name</div>
       <div class="flex-[2] min-w-0 px-2 text-left">Type</div>
       <div class="flex-[3] min-w-0 px-2 text-left">Description</div>
@@ -31,8 +16,7 @@
     </div>
 
     <!-- Column Rows -->
-    <div class="flex-[2] min-h-0">
->>>>>>> cf6e2a51
+    <div class="flex-1 min-h-0 overflow-y-auto">
       <div
         v-if="localColumns.length"
         v-for="(column, index) in localColumns"
@@ -40,8 +24,7 @@
         class="flex p-1 border-b border-commandCenter-border items-center relative"
       >
         <!-- Column Details -->
-<<<<<<< HEAD
-        <div class="flex-1 min-w-0 px-2 text-left font-medium">
+        <div class="flex-[2] min-w-0 px-2 text-left font-medium font-mono">
           <input
             v-if="editingIndex === index"
             v-model="editingColumn.name"
@@ -49,6 +32,12 @@
           />
           <div v-else class="truncate" :title="column.name">{{ column.name }}</div>
         </div>
+        <div class="flex-[2] min-w-0 px-2 text-left">
+          <div
+            v-if="column.type"
+            class="flex-[2] min-w-0 px-2 text-left text-[0.7rem] opacity-70 truncate font-mono"
+            :title="column.type.toUpperCase()"
+          >
         <div class="flex-1 min-w-0 px-2 text-left">
           <input
             v-if="editingIndex === index"
@@ -56,17 +45,6 @@
             class="w-full bg-editorWidget-bg text-editor-fg"
           />
           <div v-else class="text-[0.7rem] opacity-70 truncate" :title="column.type.toUpperCase()">
-=======
-        <div class="flex-[2] min-w-0 px-2 text-left font-medium font-mono">
-          <div class="truncate" :title="column.name">{{ column.name }}</div>
-        </div>
-        <div class="flex-[2] min-w-0 px-2 text-left">
-          <div
-            v-if="column.type"
-            class="flex-[2] min-w-0 px-2 text-left text-[0.7rem] opacity-70 truncate font-mono"
-            :title="column.type.toUpperCase()"
-          >
->>>>>>> cf6e2a51
             {{ column.type.toUpperCase() }}
           </div>
         </div>
@@ -77,11 +55,6 @@
             class="w-full bg-editorWidget-bg text-editor-fg"
           />
           <div
-<<<<<<< HEAD
-=======
-            class="flex-[2] min-w-0 px-2 text-left text-editor-fg opacity-30 text-xs sm:text-xs truncate font-mono"
-            title="undefined"
->>>>>>> cf6e2a51
             v-else
             class="truncate text-xs text-input-foreground opacity-70 font-light"
             :class="!column.description ? 'opacity-60 italic' : ''"
@@ -93,7 +66,6 @@
 
         <!-- Checks Column -->
         <div
-<<<<<<< HEAD
           class="flex-1 pr-6 min-w-0 text-left flex flex-wrap gap-2 whitespace-nowrap font-mono overflow-visible"
         >
           <template v-if="editingIndex === index">
@@ -159,35 +131,6 @@
             appearance="icon"
             @click="saveChanges(index)"
             aria-label="Save"
-=======
-          v-if="column.description"
-          class="flex-[3] min-w-0 px-2 text-left text-xs text-input-foreground opacity-70 font-light"
-        >
-          {{ column.description }}
-        </div>
-        <div v-else class="flex-[3] min-w-0 px-2 text-left text-xs text-input-foreground opacity-60 font-light italic">
-          No description provided.
-        </div>
-        <!-- Checks Column -->
-        <div class="flex-[2] min-w-0 px-2 text-left flex flex-wrap gap-2 whitespace-nowrap font-mono">
-          <vscode-badge
-            v-for="check in getActiveChecks(column)"
-            :key="check"
-            :class="{ 'relative cursor-pointer': check === 'accepted_values' }"
-            :title="check === 'accepted_values' ? 'accepted_values \n' + column.checks.accepted_values.join('\n') : ''"
-            :style="{
-              overflow: 'hidden',
-              textOverflow: 'ellipsis',
-              whiteSpace: 'nowrap',
-              
-            }"
-          >
-            <span class="block truncate max-w-[100px] font-mono">{{ check }}</span>
-          </vscode-badge>
-          <div
-            v-if="column.checks.patternEnabled && column.checks.pattern"
-            class="text-sm sm:text-xs text-editor-fg whitespace-nowrap"
->>>>>>> cf6e2a51
           >
             <CheckIcon class="h-4 w-4" />
           </vscode-button>
