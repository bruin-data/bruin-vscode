--- conflicted
+++ resolved
@@ -1005,7 +1005,167 @@
 
 });
 
-<<<<<<< HEAD
+suite('createColumnLevelEdges', () => {
+  test('should create column level edges correctly', () => {
+    const processedAssets = new Set(['asset1', 'asset2']);
+    const columnLineageMap = {
+      'asset2': [
+        {
+          column: 'target_col',
+          source_columns: [
+            { asset: 'asset1', column: 'source_col' }
+          ]
+        }
+      ]
+    };
+    
+    const assetMap = {
+      'asset1': { columns: [{ name: 'source_col' }] },
+      'asset2': { columns: [{ name: 'target_col' }] }
+    };
+    
+    const edges = createColumnLevelEdges(processedAssets, columnLineageMap, assetMap);
+    
+    expect(edges).toHaveLength(1);
+    expect(edges[0].id).toBe('column-asset1.source_col-to-asset2.target_col');
+    expect(edges[0].source).toBe('asset1');
+    expect(edges[0].target).toBe('asset2');
+    expect(edges[0].data.type).toBe('column-lineage');
+    expect(edges[0].data.sourceColumn).toBe('source_col');
+    expect(edges[0].data.targetColumn).toBe('target_col');
+    expect(edges[0].data.sourceAsset).toBe('asset1');
+    expect(edges[0].data.targetAsset).toBe('asset2');
+  });
+
+  test('should not create edges for assets not in processedAssets', () => {
+    const processedAssets = new Set(['asset2']);
+    const columnLineageMap = {
+      'asset2': [
+        {
+          column: 'target_col',
+          source_columns: [
+            { asset: 'asset1', column: 'source_col' } 
+          ]
+        }
+      ]
+    };
+    
+    const assetMap = {
+      'asset1': { columns: [{ name: 'source_col' }] },
+      'asset2': { columns: [{ name: 'target_col' }] }
+    };
+    
+    const edges = createColumnLevelEdges(processedAssets, columnLineageMap, assetMap);
+    
+    expect(edges).toHaveLength(0);
+  });
+
+  test('should handle multiple source columns for same target column', () => {
+    const processedAssets = new Set(['asset1', 'asset2', 'asset3']);
+    const columnLineageMap = {
+      'asset3': [
+        {
+          column: 'target_col',
+          source_columns: [
+            { asset: 'asset1', column: 'col_a' },
+            { asset: 'asset2', column: 'col_b' }
+          ]
+        }
+      ]
+    };
+    
+    const assetMap = {
+      'asset1': { columns: [{ name: 'col_a' }] },
+      'asset2': { columns: [{ name: 'col_b' }] },
+      'asset3': { columns: [{ name: 'target_col' }] }
+    };
+    
+    const edges = createColumnLevelEdges(processedAssets, columnLineageMap, assetMap);
+    
+    expect(edges).toHaveLength(2);
+    expect(edges[0].id).toBe('column-asset1.col_a-to-asset3.target_col');
+    expect(edges[1].id).toBe('column-asset2.col_b-to-asset3.target_col');
+  });
+
+  test('should handle empty column lineage map', () => {
+    const processedAssets = new Set(['asset1', 'asset2']);
+    const columnLineageMap = {};
+    const assetMap = {
+      'asset1': { columns: [] },
+      'asset2': { columns: [] }
+    };
+    
+    const edges = createColumnLevelEdges(processedAssets, columnLineageMap, assetMap);
+    
+    expect(edges).toHaveLength(0);
+  });
+
+  test('should create column lineage with focus asset having upstream and downstream', () => {
+    const processedAssets = new Set(['upstream_asset1', 'upstream_asset', 'focus_asset', 'downstream_asset']);
+    const columnLineageMap = {
+      'upstream_asset': [
+        {
+          column: 'upstream_col',
+          source_columns: [
+            { asset: 'upstream_asset1', column: 'upstream_col1' }
+          ]
+        }
+      ],
+      'focus_asset': [
+        {
+          column: 'focus_col',
+          source_columns: [
+            { asset: 'upstream_asset', column: 'upstream_col' }
+          ]
+        }
+      ],
+      'downstream_asset': [
+        {
+          column: 'downstream_col',
+          source_columns: [
+            { asset: 'focus_asset', column: 'focus_col' }
+          ]
+        }
+      ]
+    };
+    
+    const assetMap = {
+      'upstream_asset1': { columns: [{ name: 'upstream_col1' }] },
+      'upstream_asset': { columns: [{ name: 'upstream_col' }] },
+      'focus_asset': { columns: [{ name: 'focus_col' }] },
+      'downstream_asset': { columns: [{ name: 'downstream_col' }] }
+    };
+    
+    const edges = createColumnLevelEdges(processedAssets, columnLineageMap, assetMap);
+    
+    expect(edges).toHaveLength(3);
+    
+    // Check upstream1 to upstream edge
+    const upstream1ToUpstreamEdge = edges.find(e => e.source === 'upstream_asset1' && e.target === 'upstream_asset');
+    expect(upstream1ToUpstreamEdge).toBeDefined();
+    expect(upstream1ToUpstreamEdge?.data.sourceAsset).toBe('upstream_asset1');
+    expect(upstream1ToUpstreamEdge?.data.targetAsset).toBe('upstream_asset');
+    expect(upstream1ToUpstreamEdge?.data.sourceColumn).toBe('upstream_col1');
+    expect(upstream1ToUpstreamEdge?.data.targetColumn).toBe('upstream_col');
+    
+    // Check upstream to focus edge
+    const upstreamToFocusEdge = edges.find(e => e.source === 'upstream_asset' && e.target === 'focus_asset');
+    expect(upstreamToFocusEdge).toBeDefined();
+    expect(upstreamToFocusEdge?.data.sourceAsset).toBe('upstream_asset');
+    expect(upstreamToFocusEdge?.data.targetAsset).toBe('focus_asset');
+    expect(upstreamToFocusEdge?.data.sourceColumn).toBe('upstream_col');
+    expect(upstreamToFocusEdge?.data.targetColumn).toBe('focus_col');
+    
+    // Check focus to downstream edge
+    const focusToDownstreamEdge = edges.find(e => e.source === 'focus_asset' && e.target === 'downstream_asset');
+    expect(focusToDownstreamEdge).toBeDefined();
+    expect(focusToDownstreamEdge?.data.sourceAsset).toBe('focus_asset');
+    expect(focusToDownstreamEdge?.data.targetAsset).toBe('downstream_asset');
+    expect(focusToDownstreamEdge?.data.sourceColumn).toBe('focus_col');
+    expect(focusToDownstreamEdge?.data.targetColumn).toBe('downstream_col');
+  });
+});
+
 suite('AssetLineage hover functionality', () => {
   // Test the utility functions directly
   const getUpstreamNodesAndEdges = (nodeId: string, allEdges: any[]) => {
@@ -1202,165 +1362,5 @@
     expect(connectedToB.has('X')).toBe(true);
     expect(connectedToB.has('E')).toBe(false); // Not connected to B
     expect(connectedToB.has('F')).toBe(false); // Not connected to B
-=======
-suite('createColumnLevelEdges', () => {
-  test('should create column level edges correctly', () => {
-    const processedAssets = new Set(['asset1', 'asset2']);
-    const columnLineageMap = {
-      'asset2': [
-        {
-          column: 'target_col',
-          source_columns: [
-            { asset: 'asset1', column: 'source_col' }
-          ]
-        }
-      ]
-    };
-    
-    const assetMap = {
-      'asset1': { columns: [{ name: 'source_col' }] },
-      'asset2': { columns: [{ name: 'target_col' }] }
-    };
-    
-    const edges = createColumnLevelEdges(processedAssets, columnLineageMap, assetMap);
-    
-    expect(edges).toHaveLength(1);
-    expect(edges[0].id).toBe('column-asset1.source_col-to-asset2.target_col');
-    expect(edges[0].source).toBe('asset1');
-    expect(edges[0].target).toBe('asset2');
-    expect(edges[0].data.type).toBe('column-lineage');
-    expect(edges[0].data.sourceColumn).toBe('source_col');
-    expect(edges[0].data.targetColumn).toBe('target_col');
-    expect(edges[0].data.sourceAsset).toBe('asset1');
-    expect(edges[0].data.targetAsset).toBe('asset2');
-  });
-
-  test('should not create edges for assets not in processedAssets', () => {
-    const processedAssets = new Set(['asset2']);
-    const columnLineageMap = {
-      'asset2': [
-        {
-          column: 'target_col',
-          source_columns: [
-            { asset: 'asset1', column: 'source_col' } 
-          ]
-        }
-      ]
-    };
-    
-    const assetMap = {
-      'asset1': { columns: [{ name: 'source_col' }] },
-      'asset2': { columns: [{ name: 'target_col' }] }
-    };
-    
-    const edges = createColumnLevelEdges(processedAssets, columnLineageMap, assetMap);
-    
-    expect(edges).toHaveLength(0);
-  });
-
-  test('should handle multiple source columns for same target column', () => {
-    const processedAssets = new Set(['asset1', 'asset2', 'asset3']);
-    const columnLineageMap = {
-      'asset3': [
-        {
-          column: 'target_col',
-          source_columns: [
-            { asset: 'asset1', column: 'col_a' },
-            { asset: 'asset2', column: 'col_b' }
-          ]
-        }
-      ]
-    };
-    
-    const assetMap = {
-      'asset1': { columns: [{ name: 'col_a' }] },
-      'asset2': { columns: [{ name: 'col_b' }] },
-      'asset3': { columns: [{ name: 'target_col' }] }
-    };
-    
-    const edges = createColumnLevelEdges(processedAssets, columnLineageMap, assetMap);
-    
-    expect(edges).toHaveLength(2);
-    expect(edges[0].id).toBe('column-asset1.col_a-to-asset3.target_col');
-    expect(edges[1].id).toBe('column-asset2.col_b-to-asset3.target_col');
-  });
-
-  test('should handle empty column lineage map', () => {
-    const processedAssets = new Set(['asset1', 'asset2']);
-    const columnLineageMap = {};
-    const assetMap = {
-      'asset1': { columns: [] },
-      'asset2': { columns: [] }
-    };
-    
-    const edges = createColumnLevelEdges(processedAssets, columnLineageMap, assetMap);
-    
-    expect(edges).toHaveLength(0);
-  });
-
-  test('should create column lineage with focus asset having upstream and downstream', () => {
-    const processedAssets = new Set(['upstream_asset1', 'upstream_asset', 'focus_asset', 'downstream_asset']);
-    const columnLineageMap = {
-      'upstream_asset': [
-        {
-          column: 'upstream_col',
-          source_columns: [
-            { asset: 'upstream_asset1', column: 'upstream_col1' }
-          ]
-        }
-      ],
-      'focus_asset': [
-        {
-          column: 'focus_col',
-          source_columns: [
-            { asset: 'upstream_asset', column: 'upstream_col' }
-          ]
-        }
-      ],
-      'downstream_asset': [
-        {
-          column: 'downstream_col',
-          source_columns: [
-            { asset: 'focus_asset', column: 'focus_col' }
-          ]
-        }
-      ]
-    };
-    
-    const assetMap = {
-      'upstream_asset1': { columns: [{ name: 'upstream_col1' }] },
-      'upstream_asset': { columns: [{ name: 'upstream_col' }] },
-      'focus_asset': { columns: [{ name: 'focus_col' }] },
-      'downstream_asset': { columns: [{ name: 'downstream_col' }] }
-    };
-    
-    const edges = createColumnLevelEdges(processedAssets, columnLineageMap, assetMap);
-    
-    expect(edges).toHaveLength(3);
-    
-    // Check upstream1 to upstream edge
-    const upstream1ToUpstreamEdge = edges.find(e => e.source === 'upstream_asset1' && e.target === 'upstream_asset');
-    expect(upstream1ToUpstreamEdge).toBeDefined();
-    expect(upstream1ToUpstreamEdge?.data.sourceAsset).toBe('upstream_asset1');
-    expect(upstream1ToUpstreamEdge?.data.targetAsset).toBe('upstream_asset');
-    expect(upstream1ToUpstreamEdge?.data.sourceColumn).toBe('upstream_col1');
-    expect(upstream1ToUpstreamEdge?.data.targetColumn).toBe('upstream_col');
-    
-    // Check upstream to focus edge
-    const upstreamToFocusEdge = edges.find(e => e.source === 'upstream_asset' && e.target === 'focus_asset');
-    expect(upstreamToFocusEdge).toBeDefined();
-    expect(upstreamToFocusEdge?.data.sourceAsset).toBe('upstream_asset');
-    expect(upstreamToFocusEdge?.data.targetAsset).toBe('focus_asset');
-    expect(upstreamToFocusEdge?.data.sourceColumn).toBe('upstream_col');
-    expect(upstreamToFocusEdge?.data.targetColumn).toBe('focus_col');
-    
-    // Check focus to downstream edge
-    const focusToDownstreamEdge = edges.find(e => e.source === 'focus_asset' && e.target === 'downstream_asset');
-    expect(focusToDownstreamEdge).toBeDefined();
-    expect(focusToDownstreamEdge?.data.sourceAsset).toBe('focus_asset');
-    expect(focusToDownstreamEdge?.data.targetAsset).toBe('downstream_asset');
-    expect(focusToDownstreamEdge?.data.sourceColumn).toBe('focus_col');
-    expect(focusToDownstreamEdge?.data.targetColumn).toBe('downstream_col');
->>>>>>> 7c2e13cd
   });
 });