/* eslint-disable @typescript-eslint/naming-convention */
import { Disposable, Webview, WebviewPanel, window, Uri, ViewColumn, workspace } from "vscode";
import { getUri } from "../utilities/getUri";
import { getNonce } from "../utilities/getNonce";
import {
  BruinValidate,
  bruinWorkspaceDirectory,
  checkCliVersion,
  createIntegratedTerminal,
  getCurrentPipelinePath,
  runInIntegratedTerminal,
  runBruinCommandInIntegratedTerminal,
  escapeFilePath,


} from "../bruin";
import * as vscode from "vscode";
import { renderCommandWithFlags } from "../extension/commands/renderCommand";
import {
  convertFileToAssetCommand,
  parseAssetCommand,
  patchAssetCommand,
} from "../extension/commands/parseAssetCommand";
import { getEnvListCommand } from "../extension/commands/getEnvListCommand";
import { BruinInstallCLI } from "../bruin/bruinInstallCli";
import {
  createConnection,
  deleteConnection,
  getConnections,
  getConnectionsListFromSchema,
  testConnection,
} from "../extension/commands/manageConnections";
import { openGlossary } from "../bruin/bruinGlossaryUtility";
import { QueryPreviewPanel } from "./QueryPreviewPanel";
import { getBruinExecutablePath } from "../providers/BruinExecutableService";
import path = require("path");
import { isBruinAsset } from "../utilities/helperUtils";
import { getDefaultCheckboxSettings } from "../extension/configuration";
<<<<<<< HEAD
import { flowLineageCommand } from "../extension/commands/FlowLineageCommand";

=======
import { exec } from "child_process";
>>>>>>> eb9079da
/**
 * This class manages the state and behavior of Bruin webview panels.
 *
 * It contains all the data and methods for:
 *
 * - Creating and rendering Bruin webview panels
 * - Properly cleaning up and disposing of webview resources when the panel is closed
 * - Setting the HTML (and by proxy CSS/JavaScript) content of the webview panel
 * - Setting message listeners so data can be passed between the webview and extension
 */
export class BruinPanel {
  public static currentPanel: BruinPanel | undefined;
  public static readonly viewId = "bruin.panel";
  private readonly _panel: WebviewPanel;
  private _disposables: Disposable[] = [];
  private _lastRenderedDocumentUri: Uri | undefined;
  private _flags: string = "";
  private _assetDetectionDebounceTimer: NodeJS.Timeout | undefined;

  /**
   * The BruinPanel class private constructor (called only from the render method).
   *
   * @param panel A reference to the webview panel
   * @param extensionUri The URI of the directory containing the extension
   */
  private constructor(panel: WebviewPanel, extensionUri: Uri) {
    this._panel = panel;
    const defaultSettings = getDefaultCheckboxSettings();
    this._checkboxState = {
      "Full-Refresh": false, // This remains explicitly false
      "Interval-modifiers": defaultSettings.defaultIntervalModifiers,
      "Exclusive-End-Date": defaultSettings.defaultExclusiveEndDate,
      "Push-Metadata": defaultSettings.defaultPushMetadata,
    };
    const iconPath = Uri.joinPath(extensionUri, "img", "bruin-logo-sm128.png");
    panel.iconPath = { light: iconPath, dark: iconPath };
    this._panel.onDidDispose(() => this.dispose(), null, this._disposables);

    this._disposables.push(
      workspace.onDidChangeTextDocument(async (editor) => {
        console.log("onDidChangeTextDocument", editor);
        if (editor && editor.document.uri.fsPath.endsWith(".bruin.yml")) {
          getEnvListCommand(this._lastRenderedDocumentUri);
          getConnections(this._lastRenderedDocumentUri);
        }
        if (editor && editor.document.uri) {

          this._lastRenderedDocumentUri = editor.document.uri;
          await this._handleAssetDetection(this._lastRenderedDocumentUri);

          renderCommandWithFlags(this._flags, this._lastRenderedDocumentUri?.fsPath);
        }
      }),

      window.onDidChangeActiveTextEditor(async (editor) => {
        console.log("onDidChangeActiveTextEditor", editor);
        if (editor && editor.document.uri) {
          this._lastRenderedDocumentUri = editor.document.uri;

          console.log("Document URI active text editor", this._lastRenderedDocumentUri);
          await this._handleAssetDetection(this._lastRenderedDocumentUri);
          renderCommandWithFlags(this._flags, this._lastRenderedDocumentUri?.fsPath);
        }
      }),
      vscode.workspace.onDidRenameFiles((e) => {
        e.files.forEach((file) => {
          if (this._lastRenderedDocumentUri?.fsPath === file.oldUri.fsPath) {
            this._lastRenderedDocumentUri = file.newUri;
            console.log(`File renamed from ${file.oldUri.fsPath} to ${file.newUri.fsPath}`);
          }
        });
      })
    );

    if (window.activeTextEditor) {
      this._lastRenderedDocumentUri = window.activeTextEditor.document.uri;
    }
    this._panel.webview.html = this._getWebviewContent(this._panel.webview, extensionUri);
    this._lastRenderedDocumentUri = window.activeTextEditor?.document.uri;
    this._setWebviewMessageListener(this._panel.webview);
  }
  public static restore(panel: WebviewPanel, extensionUri: Uri): BruinPanel {
    const bruinPanel = new BruinPanel(panel, extensionUri);

    bruinPanel._panel.webview.postMessage({
      command: 'setDefaultCheckboxStates',
      payload: bruinPanel._checkboxState
  });
    return bruinPanel;
  }

  public static postMessage(
    name: string,
    data: string | { status: string; message: string | any },
    panelType?: string
  ) {
    if (BruinPanel.currentPanel?._panel) {
      BruinPanel.currentPanel._panel.webview.postMessage({
        command: name,
        payload: data,
      });
    }
  }

  /**
   * Renders the current webview panel if it exists otherwise a new webview panel
   * will be created and displayed.
   *
   * @param extensionUri The URI of the directory containing the extension.
   */
  public static render(extensionUri: Uri) {
    const column = window.activeTextEditor ? ViewColumn.Beside : undefined;

    if (this.currentPanel) {
      this.currentPanel._panel.reveal(column, true);
    } else {
      const panel = window.createWebviewPanel(this.viewId, "Bruin", column || ViewColumn.Active, {
        enableScripts: true,
        retainContextWhenHidden: true,
        localResourceRoots: [
          Uri.joinPath(extensionUri, "img"),
          Uri.joinPath(extensionUri, "out"),
          Uri.joinPath(extensionUri, "webview-ui/build"),
        ],
      });

      this.currentPanel = new BruinPanel(panel, extensionUri);
    }
    if (this.currentPanel) {
      this.currentPanel._panel.webview.postMessage({
        command: "setDefaultCheckboxStates",
        payload: this.currentPanel._checkboxState,
      });
    }
  }

  /**
   * Cleans up and disposes of webview resources when the webview panel is closed.
   */
  public dispose() {
    BruinPanel.currentPanel = undefined;

    // Dispose of the current webview panel
    this._panel.dispose();

    // Dispose of all disposables (i.e. commands) for the current webview panel
    while (this._disposables.length) {
      const disposable = this._disposables.pop();
      if (disposable) {
        disposable.dispose();
      }
    }
  }

  /**
   * Defines and returns the HTML that should be rendered within the webview panel.
   *
   * @remarks This is also the place where references to the Vue webview build files
   * are created and inserted into the webview HTML.
   *
   * @param webview A reference to the extension webview
   * @param extensionUri The URI of the directory containing the extension
   * @returns A template string literal containing the HTML that should be
   * rendered within the webview panel
   */
  private readonly relevantFileExtensions = [
    ".sql",
    ".py",
    ".yml",
    ".yaml",
    ".asset.yml",
    ".asset.yaml",
    "pipeline.yml",
    "pipeline.yaml",
    ".bruin.yml",
    ".bruin.yaml",
  ];

  private _getWebviewContent(webview: Webview, extensionUri: Uri) {
    const stylesUri = getUri(webview, extensionUri, ["webview-ui", "build", "assets", "index.css"]);
    const scriptUri = getUri(webview, extensionUri, ["webview-ui", "build", "assets", "index.js"]);
    const codiconsUri = webview.asWebviewUri(
      vscode.Uri.joinPath(extensionUri, "webview-ui", "build", "assets", "codicon.css")
    );
    const scriptUriCustomElt = webview.asWebviewUri(
      vscode.Uri.joinPath(extensionUri, "webview-ui", "build", "assets", "custom-elements.js")
    );

    const stylesUriCustomElt = getUri(webview, extensionUri, [
      "webview-ui",
      "build",
      "assets",
      "custom-elements.css",
    ]);
    const nonce = getNonce();

    // Tip: Install the es6-string-html VS Code extension to enable code highlighting below
    return /*html*/ `
      <!DOCTYPE html>
      <html lang="en">
        <head>
          <meta charset="UTF-8" />
          <meta name="viewport" content="width=device-width, initial-scale=1.0" />
          <meta http-equiv="Content-Security-Policy" content="
            default-src 'none';
            img-src ${webview.cspSource} https:;
            script-src 'nonce-${nonce}' ${webview.cspSource} https://cdn.rudderlabs.com/ https://cdn.rudderstack.com/ https://api.rudderstack.com;
            connect-src https://api.rudderstack.com https://getbruinbumlky.dataplane.rudderstack.com;
            style-src ${webview.cspSource} 'unsafe-inline';
            font-src ${webview.cspSource};
         ">
          <link rel="stylesheet" type="text/css" href="${stylesUri}">
          <link rel="stylesheet" href="${stylesUriCustomElt}">
          <link rel="stylesheet" href="${codiconsUri}">
          <title>Bruin Panel</title>
        </head>
        <body>
          <div id="app"></div>
          <script type="module" nonce="${nonce}" src="${scriptUri}">
                window.onerror = function(message, source, lineno, colno, error) {
                console.error('Webview error:', message, 'at line:', lineno, 'source:', source, 'error:', error);
              };
          </script>
          <script type="module" nonce="${nonce}" src="${scriptUriCustomElt}">
                window.onerror = function(message, source, lineno, colno, error) {
                console.error('Webview error:', message, 'at line:', lineno, 'source:', source, 'error:', error);
              };
          </script>        
        </body>
      </html>
    `;
  }

  /**
   * Sets up an event listener to listen for messages passed from the webview context and
   * executes code based on the message that is recieved.
   *
   * @param webview A reference to the extension webview
   * @param context A reference to the extension context
   */
  private _setWebviewMessageListener(webview: Webview) {
    this._panel.webview.postMessage({
      command: "init",
      panelType: "bruin",
      lastRenderedDocument: this._lastRenderedDocumentUri
        ? this._lastRenderedDocumentUri.fsPath
        : null,
      checkboxState: this._checkboxState,
    });

    webview.onDidReceiveMessage(
      async (message: any) => {
        const command = message.command;
        switch (command) {
          case "bruin.validateAll":
            const workspaceFolder = vscode.workspace.workspaceFolders?.[0];
            if (!workspaceFolder) {
              console.error("No workspace folder found.");
              return;
            }

            const validatorAll = new BruinValidate(
              getBruinExecutablePath(),
              workspaceFolder.uri.fsPath
            );

            await validatorAll.validate(workspaceFolder.uri.fsPath);
            break;
          case "bruin.checkTelemtryPreference":
            const config = workspace.getConfiguration("bruin");
            const telemetryEnabled = config.get<boolean>("telemetry.enabled");
            this._panel.webview.postMessage({
              command: "setTelemetryPreference",
              payload: telemetryEnabled,
            });
            break;
          case "bruin.validateCurrentPipeline":
            if (!this._lastRenderedDocumentUri) {
              console.error("No active document to validate.");
              return;
            }
            const currAssetPath = this._lastRenderedDocumentUri.fsPath;
            const currentPipelinePath = await getCurrentPipelinePath(currAssetPath || "");

            if (!currentPipelinePath) {
              console.error("No pipeline found for the current asset.");
              return;
            }

            const pipelineValidator = new BruinValidate(getBruinExecutablePath(), "");

            try {
              // if the promess is rejected, the error will be catched and logged
              await pipelineValidator.validate(currentPipelinePath);
            } catch (error) {
              console.error("Error validating pipeline:", currentPipelinePath, error);
            }

            break;
          case "checkboxChange":
            this._checkboxState = message.payload.checkboxState;
            this._flags = message.payload.flags;
            await renderCommandWithFlags(this._flags, this._lastRenderedDocumentUri?.fsPath);
            break;

          case "bruin.validate":
            if (!this._lastRenderedDocumentUri) {
              console.error("No active document to validate.");
              return;
            }

            const filePath = this._lastRenderedDocumentUri.fsPath;
            console.log(
              "Validating asset:",
              filePath,
              "in workspace:",
              "",
              "with bruin exec:",
              getBruinExecutablePath()
            );
            const validator = new BruinValidate(getBruinExecutablePath(), "");
            await validator.validate(filePath);
            break;
          case "bruin.runSql":
            if (!this._lastRenderedDocumentUri) {
              return;
            }
            const fPath = this._lastRenderedDocumentUri?.fsPath;
            runInIntegratedTerminal("", fPath, message.payload, "bruin");
            break;
          case "bruin.runContinue":
            if (!this._lastRenderedDocumentUri) {
              return;
            }
            const runPath = this._lastRenderedDocumentUri?.fsPath;
            runInIntegratedTerminal(await "", runPath, message.payload, "bruin");
            break;
          case "bruin.runCurrentPipeline":
            if (!this._lastRenderedDocumentUri) {
              return;
            }
            const currfilePath = this._lastRenderedDocumentUri.fsPath;
            const currentPipeline = getCurrentPipelinePath(currfilePath || "");

            runInIntegratedTerminal("", await currentPipeline, message.payload, "bruin");
            break;

          case "bruin.getAssetDetails":
            if (!this._lastRenderedDocumentUri) {
              return;
            }
            console.warn("Getting asset details message in the panel", new Date().toISOString());
            parseAssetCommand(this._lastRenderedDocumentUri);
            console.warn("Finish asset details message in the panel", new Date().toISOString());
            break;

          case "bruin.setAssetDetails":
            const assetData = message.payload;
            const source = message.source;
        
            if (!this._lastRenderedDocumentUri) {
              return;
            }
            console.log("Setting asset data :", assetData, "source:", source);
            patchAssetCommand(assetData, this._lastRenderedDocumentUri);
            break;

          case "bruin.fillAssetDependency":
            if (!this._lastRenderedDocumentUri) {
              console.error("No active document to fill asset dependency.");
              return;
            }
            const assetPath = this._lastRenderedDocumentUri.fsPath;
            const escapedAssetPath = assetPath ? escapeFilePath(assetPath) : ""; 
            const assetWorkspaceDir = await bruinWorkspaceDirectory(assetPath);
            
            const command = [ "patch", "fill-asset-dependencies", escapedAssetPath];
            await runBruinCommandInIntegratedTerminal(command, assetWorkspaceDir);  

            return;

          case "bruin.fillAssetColumn":
            if (!this._lastRenderedDocumentUri) {
              console.error("No active document to fill asset column.");
              return;
            }
            const assetPathFillColumn = this._lastRenderedDocumentUri.fsPath;
            const escapedAssetPathFillColumn = assetPathFillColumn ? escapeFilePath(assetPathFillColumn) : ""; 
            const assetWorkspaceDirFillColumn = await bruinWorkspaceDirectory(assetPathFillColumn);

            const commandFillColumn = [ "patch", "fill-columns-from-db", escapedAssetPathFillColumn];
            await runBruinCommandInIntegratedTerminal(commandFillColumn, assetWorkspaceDirFillColumn);  

            return;

          

          case "bruin.getEnvironmentsList":
            if (!this._lastRenderedDocumentUri) {
              return;
            }
            getEnvListCommand(this._lastRenderedDocumentUri);
            break;
          case "bruin.setSelectedEnvironment":
            const envData = message.payload;
            console.log("Setting selected environment :", envData);
            QueryPreviewPanel.postMessage("set-environment", {
              status: "success",
              message: envData,
            });
            break;
          case "bruin.updateQueryDates":
            const { startDate, endDate } = message.payload;
            console.log(
              `BruinPanel: Sending dates to QueryPreviewPanel - start: ${startDate}, end: ${endDate}`
            );
            QueryPreviewPanel.postMessage("update-query-dates", {
              status: "success",
              message: {
                startDate,
                endDate,
              },
            });
            break;
          case "checkBruinCliInstallation":
            this.checkAndUpdateBruinCliStatus();
            break;
          case "checkInstallationsInfo":
            this.checkInstallationsInfo();
            break;
          case "bruin.installBruinCli":
            await this.installBruinCli();
            break;

          case "bruin.getConnectionsList":
            getConnections(this._lastRenderedDocumentUri);
            break;

          case "bruin.getConnectionsSchema":
            getConnectionsListFromSchema(this._lastRenderedDocumentUri);
            break;
          case "bruinConnections.fileSelected":
            const fileUri = await vscode.window.showOpenDialog({
              canSelectFiles: true,
              canSelectFolders: false,
              canSelectMany: false,
              filters: {
                serviceAccountFiles: ["json"],
              },
            });
            console.log("Selected file URI", fileUri);
            if (fileUri && fileUri.length > 0) {
              const selectedFileUri = fileUri[0];
              BruinPanel.postMessage("selectedFilePath", {
                status: "success",
                message: {
                  fileName: vscode.workspace.asRelativePath(selectedFileUri),
                  filePath: selectedFileUri.fsPath,
                },
              });
            }
            break;
          case "getLastRenderedDocument":
            BruinPanel.postMessage("lastRenderedDocument", {
              status: "success",
              message: this._lastRenderedDocumentUri?.fsPath,
            });
            break;

          case "bruin.editConnection":
            const { oldConnection, newConnection } = message.payload;
            try {
              // Delete the old connection
              await deleteConnection(
                oldConnection.environment,
                oldConnection.name,
                this._lastRenderedDocumentUri
              );

              // Create the new connection
              await createConnection(
                newConnection.environment,
                newConnection.name,
                newConnection.type,
                newConnection.credentials,
                this._lastRenderedDocumentUri
              );

              // Fetch updated connections list
              await getConnections(this._lastRenderedDocumentUri);

              this._panel.webview.postMessage({
                command: "connection-edited-message",
                payload: { status: "success", message: "Connection updated successfully" },
              });
            } catch (error) {
              console.error("Error editing connection:", error);
              this._panel.webview.postMessage({
                command: "connection-edited-message",
                payload: { status: "error", message: "Failed to edit connection" },
              });
            }
            break;
          case "bruin.deleteConnection":
            const { name, environment } = message.payload;
            deleteConnection(environment, name, this._lastRenderedDocumentUri);
            break;
          case "bruin.createConnection":
            await createConnection(
              message.payload.environment,
              message.payload.name,
              message.payload.type,
              message.payload.credentials,
              this._lastRenderedDocumentUri
            );
            // After creating the connection, fetch the updated list
            await getConnections(this._lastRenderedDocumentUri);
            break;
          case "bruin.testConnection":
            const connectionData = message.payload;
            await testConnection(
              connectionData.environment,
              connectionData.name,
              connectionData.type,
              this._lastRenderedDocumentUri
            );
            console.log("Testing connection:", connectionData);
            break;
          case "bruin.openDocumentationLink":
            vscode.env.openExternal(vscode.Uri.parse(message.payload));
            break;
          case "bruin.openGlossary":
            const activeTextEditor = vscode.window.activeTextEditor;

            const workspaceDir = this._lastRenderedDocumentUri
              ? await bruinWorkspaceDirectory(this._lastRenderedDocumentUri.fsPath)
              : undefined;

            if (!workspaceDir) {
              console.error("Cannot determine Bruin workspace directory.");
              vscode.window.showErrorMessage("Unable to determine the Bruin workspace directory.");
              return;
            }

            if (!activeTextEditor) {
              // Fallback to using the first workspace folder if no active text editor
              const workspaceFolders = vscode.workspace.workspaceFolders;
              if (workspaceFolders && workspaceFolders.length > 0) {
                try {
                  openGlossary(
                    workspaceDir,
                    { viewColumn: ViewColumn.Two }, // Default to ViewColumn.Two
                    message.payload
                  );
                } catch (error) {
                  console.error("Error opening glossary with fallback:", error);
                  vscode.window.showErrorMessage("Failed to open glossary.");
                }
              } else {
                console.error("No workspace folders available.");
                vscode.window.showErrorMessage("No workspace is currently open.");
              }
              return;
            }

            try {
              openGlossary(
                workspaceDir,
                { viewColumn: activeTextEditor.viewColumn ?? ViewColumn.One },
                message.payload
              );
            } catch (error) {
              console.error("Error opening glossary:", error);
              vscode.window.showErrorMessage("Failed to open glossary file.");
            }
            break;
          case "bruin.checkBruinCLIVersion":
            const versionStatus = await checkCliVersion();
            this._panel.webview.postMessage({
              command: "bruinCliVersionStatus",
              versionStatus,
            });
            break;
          case "bruin.updateBruinCli":
            await this.updateBruinCli();
            break;
          case "bruin.installSpecificVersion":
            const version = message.version;
            console.log("Installing specific version:", version);
            await this.updateBruinCli(version);
            break;
          case "bruin.convertToAsset":
            if (this._lastRenderedDocumentUri) {
              await this._convertToAsset(this._lastRenderedDocumentUri.fsPath);
            }
            break;
          case "bruin.getPipelineAssets":
            console.log("Getting pipeline assets");
            flowLineageCommand(this._lastRenderedDocumentUri, "BruinPanel");
            break;
        }
      },
      undefined,
      this._disposables
    );
  }

  // check the OS if its windows or mac or linux
  private async checkInstallationsInfo() {
    const platform = process.platform;
    const packageJson = require("../../package.json");
    const extensionVersion = packageJson.version;

    const bruinInstaller = new BruinInstallCLI();
    const cliVersion = await bruinInstaller.getBruinCliVersion();
    this._panel.webview.postMessage({
      command: "installationInfo",
      platform,
      cliVersion,
      extensionVersion,
    });
  }

  private async checkAndUpdateBruinCliStatus() {
    const bruinInstaller = new BruinInstallCLI();
    const { installed, isWindows, gitAvailable } = await bruinInstaller.checkBruinCliInstallation();
    this._panel.webview.postMessage({
      command: "bruinCliInstallationStatus",
      installed,
      isWindows,
      gitAvailable,
    });
  }
  public getCheckboxFlags(): string {
    return Object.entries(this._checkboxState)
      .filter(([_, checked]) => checked)
      .map(([name, _]) => `--${name.toLowerCase()}`)
      .join(" ");
  }
  private async installBruinCli() {
    try {
      const bruinInstaller = new BruinInstallCLI();
      await bruinInstaller.installBruinCli(async () => {
        const versionStatus = await checkCliVersion();
        this._panel.webview.postMessage({
          command: "bruinCliVersionStatus",
          versionStatus,
        });
      });
      await this.checkAndUpdateBruinCliStatus();
    } catch (error) {
      console.error("Error installing/updating Bruin CLI:", error);
      vscode.window.showErrorMessage("Failed to install/update Bruin CLI. Please try again.");
    }
  }
  private async updateBruinCli(version?: string) {
    try {
      const bruinInstaller = new BruinInstallCLI();
      await bruinInstaller.updateBruinCli(version ?? "", async () => {
        const versionStatus = await checkCliVersion();
        this._panel.webview.postMessage({
          command: "bruinCliVersionStatus",
          versionStatus,
        });
      });
    } catch (error) {
      console.error("Error updating Bruin CLI:", error);
      vscode.window.showErrorMessage("Failed to update Bruin CLI. Please try again.");
    }
  }
  private async _handleAssetDetection(fileUri: Uri | undefined): Promise<void> {
    if (!fileUri) {
      return;
    }

    const filePath = fileUri.fsPath;

    try {
      // Check for config files first (highest priority)
      const isConfigFile =
        filePath.endsWith("pipeline.yml") ||
        filePath.endsWith("pipeline.yaml") ||
        filePath.endsWith(".bruin.yml") ||
        filePath.endsWith(".bruin.yaml");

      if (isConfigFile) {
        console.log("IsAssetDetection : File is a config file", filePath);
        this._panel.webview.postMessage({
          command: "clear-convert-message",
          isAsset: false,
          isConfig: true,
        });
        parseAssetCommand(fileUri);
        return;
      }

      const isAsset = await this._isAssetFile(filePath);
      console.log("IsAssetDetection : File is an asset", filePath, isAsset);
      if (isAsset) {
        this._panel.webview.postMessage({
          command: "clear-convert-message",
          isAsset: true,
        });
        console.log("IsAssetDetection : Sending clear message to the UI for asset:", filePath);
        parseAssetCommand(fileUri);
        return;
      }

      // Only check for conversion if it's NOT an asset and NOT a config file
      const inAssetsFolder = await this._isInAssetsFolder(filePath);
      const fileExt = this._getFileExtension(filePath);
      const isSupportedFileType = ["yml", "yaml", "py", "sql"].includes(fileExt);

      if (inAssetsFolder && isSupportedFileType) {
        this._panel.webview.postMessage({
          command: "non-asset-file",
          showConvertMessage: true,
          fileType: fileExt,
          filePath: filePath,
        });
      } else {
        console.log(
          "IsAssetDetection : File is not an asset but doesn't habve a supported extension or is not in the assets folder",
          filePath,
          inAssetsFolder,
          isSupportedFileType
        );
        this._panel.webview.postMessage({
          command: "non-asset-file",
          showConvertMessage: false,
        });
      }
    } catch (error) {
      console.error("Error in asset detection flow:", error);
    }
  }

  private async _isAssetFile(filePath: string): Promise<boolean> {
    console.log(`_isAssetFile: Checking if file is asset: ${filePath}`);

    if (filePath.endsWith(".asset.yml") || filePath.endsWith(".asset.yaml")) {
      console.log(`_isAssetFile: File identified as asset by extension: ${filePath}`);
      return true;
    }

    try {
      const isAsset = await isBruinAsset(filePath, [".sql", ".py", ".yml", ".yaml"]);
      console.log(`_isAssetFile: Asset check result for ${filePath}: ${isAsset}`);
      return isAsset;
    } catch (error) {
      console.error(`_isAssetFile: Error checking if file is asset (${filePath}):`, error);
      return false;
    }
  }

  private async _isInAssetsFolder(filePath: string): Promise<boolean> {
    const normalizedPath = this._normalizePath(filePath);
    const isInAssets = normalizedPath.includes("/assets/");
    console.log(`_isInAssetsFolder: Path ${filePath} in assets folder: ${isInAssets}`);
    return isInAssets;
  }

  private _normalizePath(filePath: string): string {
    return filePath.replace(/\\/g, "/").toLowerCase();
  }

  private _getFileExtension(filePath: string): string {
    const parts = filePath.split(".");
    return parts.length > 1 ? parts[parts.length - 1].toLowerCase() : "";
  }

  private async _convertToAsset(filePath: string): Promise<void> {
    const fileExt = this._getFileExtension(filePath);

    try {
      if (fileExt === "yml" || fileExt === "yaml") {
        // For YAML files, rename to *.asset.yml
        const newPath = filePath.replace(`.${fileExt}`, `.asset.${fileExt}`);
        await workspace.fs.rename(Uri.file(filePath), Uri.file(newPath), { overwrite: false });

        // Update the rendered document and parse it
        this._lastRenderedDocumentUri = Uri.file(newPath);
        parseAssetCommand(this._lastRenderedDocumentUri);
      } else if (fileExt === "py" || fileExt === "sql") {
        // For Python/SQL files, call convert command
        convertFileToAssetCommand(this._lastRenderedDocumentUri);
      }
    } catch (error) {
      console.error("_convertToAsset: Error converting to asset:", error);
      this._panel.webview.postMessage({
        command: "conversion-error",
        error: `Failed to convert file: ${error}`,
      });
    }
  }
  private _checkboxState: { [key: string]: boolean } = {};
}<|MERGE_RESOLUTION|>--- conflicted
+++ resolved
@@ -36,12 +36,8 @@
 import path = require("path");
 import { isBruinAsset } from "../utilities/helperUtils";
 import { getDefaultCheckboxSettings } from "../extension/configuration";
-<<<<<<< HEAD
-import { flowLineageCommand } from "../extension/commands/FlowLineageCommand";
-
-=======
-import { exec } from "child_process";
->>>>>>> eb9079da
+import { exec } from "child_process";import { flowLineageCommand } from "../extension/commands/FlowLineageCommand";
+
 /**
  * This class manages the state and behavior of Bruin webview panels.
  *
