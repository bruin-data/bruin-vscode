--- conflicted
+++ resolved
@@ -1999,10 +1999,9 @@
       ).firstCall.args[0];
       const message = { command: "checkBruinCliInstallation" };
 
-<<<<<<< HEAD
       try {
         await messageHandler(message);
-      } catch (error) {
+            } catch (error) {
         console.error("Error in messageHandler:", error);
         throw error;
       }
@@ -2010,13 +2009,9 @@
       // Add a small delay to ensure async operations complete in CI
       await new Promise(resolve => setTimeout(resolve, 10));
       
-=======
-      await messageHandler(message);
-      
       // Add a small delay to ensure async operations complete in CI
       await new Promise(resolve => setTimeout(resolve, 10));
 
->>>>>>> 635b611d
       assert.ok(bruinInstallCliStub.calledOnce, "CLI installation check should be performed");
     });
     /*     test('handles bruin.getAssetLineage command', async () => {
