import * as assert from "assert";
import * as vscode from "vscode";
import * as os from "os";
import {
  isFileExtensionSQL,
  isPythonBruinAsset,
  isBruinPipeline,
  isBruinYaml,
  encodeHTML,
  removeAnsiColors,
  processLineageData,
  getFileExtension,
  extractNonNullConnections,
} from "../utilities/helperUtils";
import * as fs from "fs";
import path = require("path");
import sinon = require("sinon");
const proxyquire = require("proxyquire").noCallThru();

suite("Extension Initialization", () => {
  test("should set default path separator based on platform", async () => {
    // Determine the expected path separator based on the current platform
    const expectedPathSeparator = path.sep;

    // Update the path separator setting
    await vscode.workspace
      .getConfiguration("bruin")
      .update("pathSeparator", expectedPathSeparator, vscode.ConfigurationTarget.Global);

    // Retrieve the updated setting
    const pathSeparator = vscode.workspace.getConfiguration("bruin").get<string>("pathSeparator");

    // Assert that the path separator matches the expected value
    assert.strictEqual(pathSeparator, expectedPathSeparator);
  });
});

suite("Render Command Helper functions", () => {
  test("isFileExtensionSQL should return true for SQL files", () => {
    assert.strictEqual(isFileExtensionSQL("example.sql"), true);
    assert.strictEqual(isFileExtensionSQL("EXAMPLE.SQL"), true);
    assert.strictEqual(isFileExtensionSQL("example.txt"), false);
    assert.strictEqual(isFileExtensionSQL(""), false);
  });

  test("getFileExtension should return the file extension", () => {
    assert.strictEqual(getFileExtension("example.txt"), "txt");
    assert.strictEqual(getFileExtension("example.sql"), "sql");
    assert.strictEqual(getFileExtension("example"), "");
  });

  test("isPythonBruinAsset should return true for Python Bruin assets", async () => {
    const examplePythonAsset = `\"\"\" @bruin \nname: example\n type: python\n depends:\n - raw.example\n\"\"\"\nprint("Hello World")`;
    const examplePythonNoBruinAsset = `print("Hello World")`;
    const filePath = "bruinPythonAsset.py";
    const noBruinFilePath = "example.txt";
    fs.writeFileSync(filePath, examplePythonAsset);
    assert.strictEqual(await isPythonBruinAsset("bruinPythonAsset.py"), true);
    assert.strictEqual(await isPythonBruinAsset("example.txt"), false);
    fs.writeFileSync(noBruinFilePath, examplePythonNoBruinAsset);
    assert.strictEqual(await isPythonBruinAsset("example.txt"), false);
  });

  test("isBruinPipeline should return true for pipeline.yml files", async () => {
    assert.strictEqual(await isBruinPipeline("pipeline.yml"), true);
    assert.strictEqual(await isBruinPipeline("example.yml"), false);
  });

  /*   test("isYamlBruinAsset should return true for Yaml Bruin assets", async () => {
    assert.strictEqual(await isYamlBruinAsset("example.asset.yml"), true);
    assert.strictEqual(await isYamlBruinAsset("example.asset.yaml"), true);
    assert.strictEqual(await isYamlBruinAsset("example.txt"), false);
  }); */

  test("isBruinYaml should return true for .bruin.yml files", async () => {
    assert.strictEqual(await isBruinYaml(".bruin.yml"), true);
    assert.strictEqual(await isBruinYaml("example.yml"), false);
  });

  /*   test("isBruinAsset should return true for valid Bruin assets", async () => {
    assert.strictEqual(await isBruinAsset("example.py", ["py"]), true);
    assert.strictEqual(await isBruinAsset("example.asset.yml", ["asset.yml", "asset.yaml"]), true);
    assert.strictEqual(await isBruinAsset("example.txt", ["py", "sql", "asset.yml", "asset.yaml"]), false);
  }); */

  test("encodeHTML should encode HTML special characters", () => {
    assert.strictEqual(
      encodeHTML("<script>alert('XSS');</script>"),
      "&lt;script&gt;alert(&#039;XSS&#039;);&lt;/script&gt;"
    );
  });

  test("removeAnsiColors should remove ANSI color codes", () => {
    assert.strictEqual(removeAnsiColors("\x1b[1;32mHello\x1b[0m World"), "Hello World");
  });

  test("processLineageData should extract the name property", () => {
    const lineageString = { name: "example-name" };
    assert.strictEqual(processLineageData(lineageString), "example-name");
  });
});
suite("checkBruinCliInstallation Tests", function () {
  let osStub: sinon.SinonStub<[], string>;
  let execAsyncStub: sinon.SinonStub<[string], Promise<{ stdout: string; stderr: string }>>;
  let promisifyStub: sinon.SinonStub;
  let checkBruinCliInstallation: any;

  setup(function () {
    osStub = sinon.stub(os, "platform");
    execAsyncStub = sinon.stub();
    promisifyStub = sinon.stub().returns(execAsyncStub);

    const proxyquire = require("proxyquire");
    ({ checkBruinCliInstallation } = proxyquire("../bruin/bruinUtils", {
      os: { platform: () => osStub() },
      util: { promisify: promisifyStub },
      child_process: { exec: sinon.stub() },
    }));
  });

  teardown(function () {
    sinon.restore();
  });

  test("Should return installed true on non-Windows when bruin is installed", async function () {
    osStub.returns("darwin");
    execAsyncStub.withArgs("bruin --version").resolves({ stdout: "version info", stderr: "" });

    const result = await checkBruinCliInstallation();
    assert.deepStrictEqual(result, { installed: true, isWindows: false, goInstalled: false });
  });

<<<<<<< HEAD
  test("Should return installed false on non-Windows when bruin is not installed", async function () {
    osStub.returns("darwin");
    execAsyncStub.withArgs("bruin --version").rejects(new Error("Command failed: bruin --version"));
=======
  test('Should return installed false on non-Windows when bruin is not installed', async function() {
    osStub.returns('darwin');
    execAsyncStub.withArgs('bruin --version').rejects(new Error("Command failed: bruin --version"));
>>>>>>> 083b3ba9

    const result = await checkBruinCliInstallation();
    assert.deepStrictEqual(result, { installed: false, isWindows: false, goInstalled: false });
  });
<<<<<<< HEAD

  test("Should return correct values on Windows when bruin is installed", async function () {
    osStub.returns("win32");
    execAsyncStub.withArgs("bruin --version").resolves({ stdout: "version info", stderr: "" });
=======
  
  test('Should return correct values on Windows when bruin is installed', async function() {
    osStub.returns('win32');
    execAsyncStub.withArgs('bruin --version').resolves({ stdout: 'version info', stderr: '' });
>>>>>>> 083b3ba9

    const result = await checkBruinCliInstallation();
    assert.deepStrictEqual(result, { installed: true, isWindows: true, goInstalled: false });
  });

  test("Should check for Go on Windows when bruin is not installed", async function () {
    osStub.returns("win32");
    execAsyncStub.withArgs("bruin --version").rejects(new Error("Command not found"));
    execAsyncStub.withArgs("go version").resolves({ stdout: "go version info", stderr: "" });

    const result = await checkBruinCliInstallation();
    assert.deepStrictEqual(result, { installed: false, isWindows: true, goInstalled: true });
  });

  test("Should return goInstalled false on Windows when neither bruin nor Go are installed", async function () {
    osStub.returns("win32");
    execAsyncStub.withArgs("bruin --version").rejects(new Error("Command not found"));
    execAsyncStub.withArgs("go version").rejects(new Error("Command not found"));

    const result = await checkBruinCliInstallation();
    assert.deepStrictEqual(result, { installed: false, isWindows: true, goInstalled: false });
  });
});

suite("Manage Bruin Connections Tests", function () {
  test("Should return an empty array for all null connections", async () => {
    const singleEnvconnections = {
      environments: {
        default: {
          connections: {
            aws: null,
            google_cloud_platform: null,
            snowflake: null,
          },
        },
      },
    };
    const connections = extractNonNullConnections(singleEnvconnections);
    assert.deepStrictEqual(connections, []);
  });
  test("Should return an array of connections for all non-null connections", async () => {
    const singleEnvconnections = {
      environments: {
        default: {
          connections: {
            aws: null,
            google_cloud_platform: [
              {
                project_id: "gcp_project",
              },
            ],
            snowflake: [
              {
                project_id: "snowflake_project",
              },
            ],
          },
        },
      },
    };
    const connections = extractNonNullConnections(singleEnvconnections);
    assert.deepStrictEqual(connections, [
      { environment: "default", type: "google_cloud_platform", name: "gcp_project" },
      { environment: "default", type: "snowflake", name: "snowflake_project" },
    ]);
  });
  test("Should return an array of connections from multiple environments", async () => {
    const multiEnvconnections = {
      environments: {
        default: {
          connections: {
            aws: null,
            google_cloud_platform: [
              {
                project_id: "gcp_project",
              },
            ],
          },
        },
        staging: {
          connections: {
            aws: [
              {
                project_id: "aws_project",
              },
            ],
            snowflake: null,
          },
        },
      },
    };
    const connections = extractNonNullConnections(multiEnvconnections);
    assert.deepStrictEqual(connections, [
      { environment: "default", type: "google_cloud_platform", name: "gcp_project" },
      { environment: "staging", type: "aws", name: "aws_project" },
    ]);
  });
  test("Should handle connections without project_id or name", async () => {
    const singleEnvconnections = {
      environments: {
        default: {
          connections: {
            google_cloud_platform: [
              {
                // No project_id or name provided
              },
            ],
            aws: [
              {
                name: "aws_connection",
              },
            ],
          },
        },
      },
    };
    const connections = extractNonNullConnections(singleEnvconnections);
    assert.deepStrictEqual(connections, [
      { environment: "default", type: "google_cloud_platform", name: null }, // No project_id or name
      { environment: "default", type: "aws", name: "aws_connection" },
    ]);
  });
  test("Should return an empty array when input is completely empty", async () => {
    const emptyConnections = {};
    const connections = extractNonNullConnections(emptyConnections);
    assert.deepStrictEqual(connections, []);
  });
  test("Should return an empty array when connections object is empty", async () => {
    const singleEnvconnections = {
      environments: {
        default: {
          connections: {},
        },
      },
    };
    const connections = extractNonNullConnections(singleEnvconnections);
    assert.deepStrictEqual(connections, []);
  });

  test("Should return an empty array when environments key is missing", async () => {
    const missingEnvironmentsKey = {
      connections: {
        aws: [
          {
            name: "aws_connection",
          },
        ],
      },
    };
    const connections = extractNonNullConnections(missingEnvironmentsKey);
    assert.deepStrictEqual(connections, []);
  });
});<|MERGE_RESOLUTION|>--- conflicted
+++ resolved
@@ -130,30 +130,17 @@
     assert.deepStrictEqual(result, { installed: true, isWindows: false, goInstalled: false });
   });
 
-<<<<<<< HEAD
-  test("Should return installed false on non-Windows when bruin is not installed", async function () {
-    osStub.returns("darwin");
-    execAsyncStub.withArgs("bruin --version").rejects(new Error("Command failed: bruin --version"));
-=======
   test('Should return installed false on non-Windows when bruin is not installed', async function() {
     osStub.returns('darwin');
     execAsyncStub.withArgs('bruin --version').rejects(new Error("Command failed: bruin --version"));
->>>>>>> 083b3ba9
 
     const result = await checkBruinCliInstallation();
     assert.deepStrictEqual(result, { installed: false, isWindows: false, goInstalled: false });
   });
-<<<<<<< HEAD
-
-  test("Should return correct values on Windows when bruin is installed", async function () {
-    osStub.returns("win32");
-    execAsyncStub.withArgs("bruin --version").resolves({ stdout: "version info", stderr: "" });
-=======
   
   test('Should return correct values on Windows when bruin is installed', async function() {
     osStub.returns('win32');
     execAsyncStub.withArgs('bruin --version').resolves({ stdout: 'version info', stderr: '' });
->>>>>>> 083b3ba9
 
     const result = await checkBruinCliInstallation();
     assert.deepStrictEqual(result, { installed: true, isWindows: true, goInstalled: false });
