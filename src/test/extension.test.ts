--- conflicted
+++ resolved
@@ -56,7 +56,7 @@
 import { lineageCommand } from "../extension/commands/lineageCommand";
 import { BruinInternalParse } from "../bruin/bruinInternalParse";
 import { BruinEnvList } from "../bruin/bruinSelectEnv";
-import {  installOrUpdateCli } from "../extension/commands/updateBruinCLI";
+import { installOrUpdateCli } from "../extension/commands/updateBruinCLI";
 import { getLanguageDelimiters } from "../utilities/delimiters";
 import { bruinDelimiterRegex } from "../constants";
 import { bruinFoldingRangeProvider } from "../providers/bruinFoldingRangeProvider";
@@ -96,25 +96,25 @@
     test("should return false for equal versions", () => {
       assert.strictEqual(compareVersions("v1.0.0", "v1.0.0"), false);
     });
-  
+
     test("should return false when current > latest", () => {
       assert.strictEqual(compareVersions("v1.1.0", "v1.0.0"), false);
     });
-  
+
     test("should return true when current < latest", () => {
       assert.strictEqual(compareVersions("v1.0.0", "v1.1.0"), true);
     });
 
     test("getBruinVersion returns valid version data", async () => {
-      execFileStub.yields(null, '{"version": "v1.0.0", "latest": "v1.1.0"}', '');
-      
+      execFileStub.yields(null, '{"version": "v1.0.0", "latest": "v1.1.0"}', "");
+
       const versionInfo = await getBruinVersion();
       assert.strictEqual(versionInfo?.version, "v1.0.0");
       assert.strictEqual(versionInfo?.latest, "v1.1.0");
     });
 
     test("getBruinVersion returns null when execFile fails", async () => {
-      execFileStub.yields(new Error("Command failed"), '', '');
+      execFileStub.yields(new Error("Command failed"), "", "");
       const versionInfo = await getBruinVersion();
       assert.strictEqual(versionInfo, null);
     });
@@ -122,7 +122,7 @@
 
   suite("Check CLI Version tests", () => {
     test("should return 'outdated' when current version is less than latest", async () => {
-      execFileStub.yields(null, '{"version": "v1.0.0", "latest": "v1.1.0"}', '');
+      execFileStub.yields(null, '{"version": "v1.0.0", "latest": "v1.1.0"}', "");
       const result = await checkCliVersion();
       assert.strictEqual(result.status, "outdated");
       assert.strictEqual(result.current, "v1.0.0");
@@ -130,7 +130,7 @@
     });
 
     test("should return 'current' when current version is equal to latest", async () => {
-      execFileStub.yields(null, '{"version": "v1.1.0", "latest": "v1.1.0"}', '');
+      execFileStub.yields(null, '{"version": "v1.1.0", "latest": "v1.1.0"}', "");
       const result = await checkCliVersion();
       assert.strictEqual(result.status, "current");
       assert.strictEqual(result.current, "v1.1.0");
@@ -138,13 +138,11 @@
     });
 
     test("should return 'error' when getBruinVersion returns null", async () => {
-      execFileStub.yields(new Error("Command failed"), '', '');
+      execFileStub.yields(new Error("Command failed"), "", "");
       const result = await checkCliVersion();
       assert.strictEqual(result.status, "error");
     });
   });
-  
-  
 });
 suite("getPathSeparator Tests", () => {
   test("should return the path separator from the user configuration", () => {
@@ -431,25 +429,27 @@
 
     setup(() => {
       const listeners: ((e: vscode.TaskProcessEndEvent) => void)[] = [];
-      sandbox.stub(vscode.tasks, 'onDidEndTaskProcess').value((listener: any) => {
+      sandbox.stub(vscode.tasks, "onDidEndTaskProcess").value((listener: any) => {
         listeners.push(listener);
         return { dispose: () => {} }; // Mimic event disposable
       });
-      tasksExecuteTaskStub = sandbox.stub(vscode.tasks, 'executeTask').callsFake((task) => {
+      tasksExecuteTaskStub = sandbox.stub(vscode.tasks, "executeTask").callsFake((task) => {
         // Create a TaskExecution object
         const taskExecution = {
           task: task,
-          terminate: function(): void {
+          terminate: function (): void {
             throw new Error("Function not implemented.");
-          }
+          },
         };
-        
+
         // Simulate task ending immediately with success
-        listeners.forEach((listener: (e: vscode.TaskProcessEndEvent) => void) => listener({
-          execution: taskExecution,
-          exitCode: 0,
-        }));
-        
+        listeners.forEach((listener: (e: vscode.TaskProcessEndEvent) => void) =>
+          listener({
+            execution: taskExecution,
+            exitCode: 0,
+          })
+        );
+
         // Return a Promise that resolves with the TaskExecution object
         return Promise.resolve(taskExecution);
       });
@@ -457,47 +457,46 @@
     test("should execute install command on Windows", async () => {
       // Stub os.platform() to return "win32"
       osPlatformStub.returns("win32");
-    
+
       // Stub findGitBashPath to return a valid Git Bash path.
       const fakeGitBashPath = "C:\\Program Files\\Git\\bin\\bash.exe";
       const findGitBashStub = sinon.stub(bruinUtils, "findGitBashPath").returns(fakeGitBashPath);
-    
+
       // Create instance of your CLI installer
       const cli = new BruinInstallCLI();
-      
+
       await cli.installBruinCli();
-    
+
       // Verify that the task was executed
       assert.strictEqual(tasksExecuteTaskStub.callCount, 1);
       // Check that a task was executed with the right name
-      assert.strictEqual(
-        tasksExecuteTaskStub.firstCall.args[0].name,
-        "Bruin Install/Update"
-      );
-      
+      assert.strictEqual(tasksExecuteTaskStub.firstCall.args[0].name, "Bruin Install/Update");
+
       // For Windows, getCommand returns a path to a temporary batch file.
-      const shellExecution = tasksExecuteTaskStub.firstCall.args[0].execution as vscode.ShellExecution;
+      const shellExecution = tasksExecuteTaskStub.firstCall.args[0]
+        .execution as vscode.ShellExecution;
       const batchFilePath = shellExecution.commandLine as string;
-    
+
       // Read the content of the batch file and verify it contains the expected curl command.
       const batchContent = fs.readFileSync(batchFilePath, "utf8");
       assert.match(
         batchContent,
         /curl -LsSL https:\/\/raw\.githubusercontent\.com\/bruin-data\/bruin\/refs\/heads\/main\/install\.sh \| sh/
       );
-    
+
       // Restore stub after test if needed
       findGitBashStub.restore();
     });
-  
+
     test("should execute install command on non-Windows", async () => {
       osPlatformStub.returns("darwin");
       const cli = new BruinInstallCLI();
-      
+
       await cli.installBruinCli();
-  
+
       assert.strictEqual(tasksExecuteTaskStub.callCount, 1);
-      const shellExecution = tasksExecuteTaskStub.firstCall.args[0].execution as vscode.ShellExecution;
+      const shellExecution = tasksExecuteTaskStub.firstCall.args[0]
+        .execution as vscode.ShellExecution;
       assert.match(
         shellExecution.commandLine as string,
         /curl -LsSL https:\/\/raw\.githubusercontent\.com\/bruin-data\/bruin\/refs\/heads\/main\/install\.sh \| sh/
@@ -510,77 +509,82 @@
 
     setup(() => {
       const listeners: ((e: vscode.TaskProcessEndEvent) => void)[] = [];
-      sandbox.stub(vscode.tasks, 'onDidEndTaskProcess').value((listener: any) => {
+      sandbox.stub(vscode.tasks, "onDidEndTaskProcess").value((listener: any) => {
         listeners.push(listener);
         return { dispose: () => {} }; // Mimic event disposable
       });
-      
-      tasksExecuteTaskStub = sandbox.stub(vscode.tasks, 'executeTask').callsFake((task) => {
+
+      tasksExecuteTaskStub = sandbox.stub(vscode.tasks, "executeTask").callsFake((task) => {
         // Create a TaskExecution object
         const taskExecution = {
           task: task,
-          terminate: function(): void {
+          terminate: function (): void {
             throw new Error("Function not implemented.");
-          }
+          },
         };
-        
+
         // Simulate task ending immediately with success
-        listeners.forEach((listener: (e: vscode.TaskProcessEndEvent) => void) => listener({
-          execution: taskExecution,
-          exitCode: 0,
-        }));
-        
+        listeners.forEach((listener: (e: vscode.TaskProcessEndEvent) => void) =>
+          listener({
+            execution: taskExecution,
+            exitCode: 0,
+          })
+        );
+
         // Return a Promise that resolves with the TaskExecution object
         return Promise.resolve(taskExecution);
       });
     });
 
-  test("should execute update command correctly", async () => {
-    osPlatformStub.returns("darwin");
-    const cli = new BruinInstallCLI();
-    
-    await cli.updateBruinCli();
-
-    assert.strictEqual(tasksExecuteTaskStub.callCount, 1);
-    const shellExecution = tasksExecuteTaskStub.firstCall.args[0].execution as vscode.ShellExecution;
-    assert.match(
-      shellExecution.commandLine as string,
-      /curl -LsSL https:\/\/raw\.githubusercontent\.com\/bruin-data\/bruin\/refs\/heads\/main\/install\.sh \| sh/
-    );
-  });
-}); 
-
-suite("installOrUpdateCli", () => {
-  let checkStub: sinon.SinonStub;
-  let updateStub: sinon.SinonStub;
-  let installStub: sinon.SinonStub;
-  
-  setup(() => {
-    // Stub the public methods we want to test
-    const checkResult = { installed: false, isWindows: false, gitAvailable: true };
-    checkStub = sandbox.stub(BruinInstallCLI.prototype, "checkBruinCliInstallation").resolves(checkResult);
-    updateStub = sandbox.stub(BruinInstallCLI.prototype, "updateBruinCli").resolves();
-    installStub = sandbox.stub(BruinInstallCLI.prototype, "installBruinCli").resolves();
-  });
-
-  test("should call update when already installed", async () => {
-    // Override the stub to return that CLI is installed
-    checkStub.resolves({ installed: true, isWindows: false, gitAvailable: true });
-    
-    await installOrUpdateCli();
-
-    assert.strictEqual(updateStub.callCount, 1);
-    assert.strictEqual(installStub.callCount, 0);
-  });
-
-  test("should call install when not installed", async () => {
-    // Default stub returns not installed
-    await installOrUpdateCli();
-
-    assert.strictEqual(updateStub.callCount, 0);
-    assert.strictEqual(installStub.callCount, 1);
-  });
-});
+    test("should execute update command correctly", async () => {
+      osPlatformStub.returns("darwin");
+      const cli = new BruinInstallCLI();
+
+      await cli.updateBruinCli();
+
+      assert.strictEqual(tasksExecuteTaskStub.callCount, 1);
+      const shellExecution = tasksExecuteTaskStub.firstCall.args[0]
+        .execution as vscode.ShellExecution;
+      assert.match(
+        shellExecution.commandLine as string,
+        /curl -LsSL https:\/\/raw\.githubusercontent\.com\/bruin-data\/bruin\/refs\/heads\/main\/install\.sh \| sh/
+      );
+    });
+  });
+
+  suite("installOrUpdateCli", () => {
+    let checkStub: sinon.SinonStub;
+    let updateStub: sinon.SinonStub;
+    let installStub: sinon.SinonStub;
+
+    setup(() => {
+      // Stub the public methods we want to test
+      const checkResult = { installed: false, isWindows: false, gitAvailable: true };
+      checkStub = sandbox
+        .stub(BruinInstallCLI.prototype, "checkBruinCliInstallation")
+        .resolves(checkResult);
+      updateStub = sandbox.stub(BruinInstallCLI.prototype, "updateBruinCli").resolves();
+      installStub = sandbox.stub(BruinInstallCLI.prototype, "installBruinCli").resolves();
+    });
+
+    test("should call update when already installed", async () => {
+      // Override the stub to return that CLI is installed
+      checkStub.resolves({ installed: true, isWindows: false, gitAvailable: true });
+
+      await installOrUpdateCli();
+
+      assert.strictEqual(updateStub.callCount, 1);
+      assert.strictEqual(installStub.callCount, 0);
+    });
+
+    test("should call install when not installed", async () => {
+      // Default stub returns not installed
+      await installOrUpdateCli();
+
+      assert.strictEqual(updateStub.callCount, 0);
+      assert.strictEqual(installStub.callCount, 1);
+    });
+  });
 });
 suite("Render Commands", () => {
   let activeEditorStub: sinon.SinonStub<any[], any> = sinon.stub();
@@ -681,8 +685,8 @@
   setup(() => {
     bruinRender = new BruinRender(bruinExecutablePath, workingDirectory);
     runStub = sinon
-    .stub(bruinRender as any, "run")
-    .resolves(JSON.stringify({ query: "SELECT * FROM table" }));
+      .stub(bruinRender as any, "run")
+      .resolves(JSON.stringify({ query: "SELECT * FROM table" }));
     runStub.rejects(new Error("Error rendering asset"));
 
     runWithoutJsonFlagStub = sinon
@@ -875,8 +879,8 @@
 
     // Verify that run is called with the correct arguments including --exclude-tag
     sinon.assert.calledOnceWithExactly(
-      runStub, 
-      ["-o", "json", "--exclude-tag", excludeTag, filePath], 
+      runStub,
+      ["-o", "json", "--exclude-tag", excludeTag, filePath],
       { ignoresErrors: false }
     );
   });
@@ -890,11 +894,7 @@
     await bruinValidate.validate(filePath, { flags }, excludeTag);
 
     // Verify that run is called without --exclude-tag when excludeTag is empty
-    sinon.assert.calledOnceWithExactly(
-      runStub, 
-      ["-o", "json", filePath], 
-      { ignoresErrors: false }
-    );
+    sinon.assert.calledOnceWithExactly(runStub, ["-o", "json", filePath], { ignoresErrors: false });
   });
 });
 suite("patch asset testing", () => {
@@ -1800,43 +1800,55 @@
       await messageHandler(unknownMessage);
       // Assert no error was thrown or expect a specific handling behavior (e.g., logging)
     });
-     test("handles bruin.fillAssetDependency command", async () => {
+    test("handles bruin.fillAssetDependency command", async () => {
       const escapeStub = sinon.stub(bruinUtils, "escapeFilePath").returns("/escaped/path/test.sql");
       const runStub = sinon.stub(bruinUtils, "runBruinCommandInIntegratedTerminal");
-      
-      await (windowCreateWebviewPanelStub.returnValues[0].webview.onDidReceiveMessage as sinon.SinonStub).firstCall.args[0]({ 
-        command: "bruin.fillAssetDependency" });
-
-      assert.ok(escapeStub.calledOnceWith(mockDocumentUri.fsPath) && bruinWorkspaceDirectoryStub.calledOnceWith(mockDocumentUri.fsPath) 
-     && runStub.calledOnce);
-      
+
+      await (
+        windowCreateWebviewPanelStub.returnValues[0].webview.onDidReceiveMessage as sinon.SinonStub
+      ).firstCall.args[0]({
+        command: "bruin.fillAssetDependency",
+      });
+
+      assert.ok(
+        escapeStub.calledOnceWith(mockDocumentUri.fsPath) &&
+          bruinWorkspaceDirectoryStub.calledOnceWith(mockDocumentUri.fsPath) &&
+          runStub.calledOnce
+      );
+
       const [command, workspaceDir] = runStub.firstCall.args;
-      assert.deepStrictEqual(command, ["patch", "fill-asset-dependencies", "/escaped/path/test.sql"]);
+      assert.deepStrictEqual(command, [
+        "patch",
+        "fill-asset-dependencies",
+        "/escaped/path/test.sql",
+      ]);
       assert.strictEqual(workspaceDir, "/mock/workspace");
-      
+
       escapeStub.restore();
       runStub.restore();
-
-
-
     });
     test("handles bruin.fillAssetColumn command", async () => {
       const escapeStub = sinon.stub(bruinUtils, "escapeFilePath").returns("/escaped/path/test.sql");
       const runStub = sinon.stub(bruinUtils, "runBruinCommandInIntegratedTerminal");
-      
-      await (windowCreateWebviewPanelStub.returnValues[0].webview.onDidReceiveMessage as sinon.SinonStub).firstCall.args[0]({ 
-        command: "bruin.fillAssetColumn" });
-        assert.ok(escapeStub.calledOnceWith(mockDocumentUri.fsPath) && bruinWorkspaceDirectoryStub.calledOnceWith(mockDocumentUri.fsPath) 
-        && runStub.calledOnce);
-
-        const [command, workspaceDir] = runStub.firstCall.args;
-       assert.deepStrictEqual(command, ["patch", "fill-columns-from-db", "/escaped/path/test.sql"]);
-       assert.strictEqual(workspaceDir, "/mock/workspace");
-      
+
+      await (
+        windowCreateWebviewPanelStub.returnValues[0].webview.onDidReceiveMessage as sinon.SinonStub
+      ).firstCall.args[0]({
+        command: "bruin.fillAssetColumn",
+      });
+      assert.ok(
+        escapeStub.calledOnceWith(mockDocumentUri.fsPath) &&
+          bruinWorkspaceDirectoryStub.calledOnceWith(mockDocumentUri.fsPath) &&
+          runStub.calledOnce
+      );
+
+      const [command, workspaceDir] = runStub.firstCall.args;
+      assert.deepStrictEqual(command, ["patch", "fill-columns-from-db", "/escaped/path/test.sql"]);
+      assert.strictEqual(workspaceDir, "/mock/workspace");
+
       escapeStub.restore();
       runStub.restore();
     });
-
 
     test("validateCurrentPipeline with no active document", async () => {
       windowActiveTextEditorStub.value(undefined); // Simulate no active text editor
@@ -2022,8 +2034,6 @@
       assert.ok(createConnectionStub.calledOnce, "Create connection should be called once");
       createConnectionStub.restore();
     });
-
-  
   });
 
   suite("Checkbox and Flags Tests", () => {
@@ -2313,18 +2323,18 @@
     bruinDirStub = sinon.stub(bruinUtils, "bruinWorkspaceDirectory").resolves("/mocked/workspace");
     showErrorStub = sinon.stub(vscode.window, "showErrorMessage");
     setTabQueryStub = sinon.stub(QueryPreviewPanel, "setTabQuery");
-    
+
     // Stub isBruinSqlAsset to return false for test files
     const helperUtilsModule = await import("../utilities/helperUtils");
     isBruinSqlAssetStub = sinon.stub(helperUtilsModule, "isBruinSqlAsset").resolves(false);
-    
+
     // Use proxyquire to mock the queryCommands module with correct path
     getQueryOutputStub = sinon.stub();
     const queryCommandsModule = proxyquire("../extension/commands/queryCommands", {
       "../../utilities/helperUtils": {
         ...helperUtilsModule,
-        isBruinSqlAsset: isBruinSqlAssetStub
-      }
+        isBruinSqlAsset: isBruinSqlAssetStub,
+      },
     });
     mockedGetQueryOutput = queryCommandsModule.getQueryOutput;
   });
@@ -2339,10 +2349,12 @@
 
   test("should show error if no active editor and no URI", async () => {
     sinon.stub(vscode.window, "activeTextEditor").value(undefined);
-    const showTextDocumentStub = sinon.stub(vscode.window, "showTextDocument").resolves(undefined as any);
+    const showTextDocumentStub = sinon
+      .stub(vscode.window, "showTextDocument")
+      .resolves(undefined as any);
 
     await mockedGetQueryOutput("dev", "100", undefined);
-    
+
     assert.strictEqual(showTextDocumentStub.called, false); // showTextDocument shouldn't be called without URI
     assert.strictEqual(showErrorStub.calledWith("No active editor found"), true);
   });
@@ -2355,14 +2367,21 @@
     sinon.stub(vscode.window, "activeTextEditor").value(fakeEditor);
     getWorkspaceFolderStub.returns(undefined);
 
-    await mockedGetQueryOutput("dev", "100", uri, "tab-1", new Date().toISOString(), new Date().toISOString());
+    await mockedGetQueryOutput(
+      "dev",
+      "100",
+      uri,
+      "tab-1",
+      new Date().toISOString(),
+      new Date().toISOString()
+    );
 
     assert.strictEqual(showErrorStub.calledWith("No workspace folder found"), true);
   });
 
   test("should store query and call getOutput with selected query", async () => {
     const uri = vscode.Uri.file("/some/file.sql");
-    const selectedQuery = "SELECT *"; 
+    const selectedQuery = "SELECT *";
     const fullQuery = "SELECT * FROM table";
     const tabId = "tab-1";
     const startDate = new Date();
@@ -2372,11 +2391,13 @@
       uri,
       getText: (range?: vscode.Range) => {
         // Return selected query if range is provided
-        if (range) {return selectedQuery;}
+        if (range) {
+          return selectedQuery;
+        }
         return fullQuery;
       },
     } as unknown as vscode.TextDocument;
-  
+
     const fakeEditor = {
       document: fakeDoc,
       selection: {
@@ -2385,27 +2406,34 @@
         end: new vscode.Position(0, 8),
       },
     } as vscode.TextEditor;
-  
+
     sinon.stub(vscode.window, "activeTextEditor").value(fakeEditor);
     getWorkspaceFolderStub.returns({ uri: { fsPath: "/mocked/workspace" } });
-  
-    await mockedGetQueryOutput("dev", "10", uri, tabId, startDate.toISOString(), endDate.toISOString());
-  
+
+    await mockedGetQueryOutput(
+      "dev",
+      "10",
+      uri,
+      tabId,
+      startDate.toISOString(),
+      endDate.toISOString()
+    );
+
     assert.strictEqual(setTabQueryStub.calledWith(tabId, selectedQuery), true);
     // Since we're using proxyquire, the actual getQueryOutput function is mocked
     // so we just verify that the tab query was set correctly
   });
-  
+
   test("should send empty query when selection is empty", async () => {
     const uri = vscode.Uri.file("/no/selection.sql");
-  
+
     const fakeDoc = {
       uri,
       getText: (range?: vscode.Range) => {
         throw new Error("getText with range should not be called when selection is empty");
       },
     } as unknown as vscode.TextDocument;
-  
+
     const fakeEditor = {
       document: fakeDoc,
       selection: {
@@ -2414,17 +2442,23 @@
         end: new vscode.Position(0, 0),
       },
     } as vscode.TextEditor;
-  
+
     sinon.stub(vscode.window, "activeTextEditor").value(fakeEditor);
     getWorkspaceFolderStub.returns({ uri: { fsPath: "/mocked/workspace" } });
-  
-    await mockedGetQueryOutput("dev", "50", uri, "tab-1", new Date().toISOString(), new Date().toISOString());
-  
+
+    await mockedGetQueryOutput(
+      "dev",
+      "50",
+      uri,
+      "tab-1",
+      new Date().toISOString(),
+      new Date().toISOString()
+    );
+
     assert.strictEqual(setTabQueryStub.calledWith("tab-1", ""), true);
     // Since we're using proxyquire, the actual getQueryOutput function is mocked
     // so we just verify that the tab query was set correctly
   });
-  
 });
 suite("BruinQueryOutput", () => {
   let bruinQueryOutput: TestableBruinQueryOutput;
@@ -2472,14 +2506,7 @@
 
     // Mock the run method to simulate newer CLI behavior
     bruinQueryOutput.run = async (flags: string[]) => {
-      assert.deepStrictEqual(flags, [
-        "-o", 
-        "json", 
-        "-limit", 
-        limit, 
-        "-asset", 
-        asset
-      ]);
+      assert.deepStrictEqual(flags, ["-o", "json", "-limit", limit, "-asset", asset]);
       return "success";
     };
 
@@ -2493,14 +2520,7 @@
 
     // Mock the run method to simulate newer CLI behavior
     bruinQueryOutput.run = async (flags: string[]) => {
-      assert.deepStrictEqual(flags, [
-        "-o", 
-        "json", 
-        "-env", 
-        environment, 
-        "-asset", 
-        asset
-      ]);
+      assert.deepStrictEqual(flags, ["-o", "json", "-env", environment, "-asset", asset]);
       return "success";
     };
 
@@ -2511,35 +2531,37 @@
     const environment = "dev";
     const asset = "exampleAsset";
     const limit = "10";
-  
+
     // Stub the `run` method on the actual instance
-    sinon.stub(bruinQueryOutput, "run").resolves("Incorrect Usage: flag provided but not defined: -env");
-  
+    sinon
+      .stub(bruinQueryOutput, "run")
+      .resolves("Incorrect Usage: flag provided but not defined: -env");
+
     await bruinQueryOutput.getOutput(environment, asset, limit);
-  
+
     sinon.assert.calledWith(queryPreviewPanelStub, "query-output-message", {
       status: "error",
       message: "This feature requires the latest Bruin CLI version. Please update your CLI.",
       tabId: undefined,
     });
   });
-  
+
   test("should handle errors during command execution", async () => {
     const environment = "dev";
     const asset = "exampleAsset";
     const limit = "10";
-  
+
     // Stub the `run` method to throw an error
     sinon.stub(bruinQueryOutput, "run").rejects(new Error("Mock error"));
-  
+
     await bruinQueryOutput.getOutput(environment, asset, limit);
-  
+
     sinon.assert.calledWith(queryPreviewPanelStub, "query-output-message", {
       status: "error",
       message: "Mock error",
       tabId: undefined,
     });
-  });  
+  });
 });
 suite(" Query export Tests", () => {
   let bruinQueryExport: TestableBruinQueryExport;
@@ -2565,13 +2587,7 @@
 
     // Mock the run method to simulate successful export
     bruinQueryExport.run = async (flags: string[]) => {
-      assert.deepStrictEqual(flags, [
-        "-export", 
-        "-q", 
-        query, 
-        "-o", 
-        "json"
-      ]);
+      assert.deepStrictEqual(flags, ["-export", "-q", query, "-o", "json"]);
       return "success";
     };
 
@@ -2595,7 +2611,7 @@
     });
     // Ensure isLoading is reset to false
     assert.deepStrictEqual(bruinQueryExport.isLoading, false);
-  }); 
+  });
 
   test("should exclude -q when query is empty", async () => {
     const asset = "exampleAsset";
@@ -2604,314 +2620,363 @@
     bruinQueryExport.run = async (flags: string[]) => {
       const includeQuery = flags.includes("-q");
       assert.deepStrictEqual(includeQuery, false);
-      assert.deepStrictEqual(flags, [
-        "-export", 
-        "-asset", 
-        asset, 
-        "-o", 
-        "json"
-      ]);
+      assert.deepStrictEqual(flags, ["-export", "-asset", asset, "-o", "json"]);
       return "success";
     };
 
     await bruinQueryExport.exportResults(asset, undefined, options);
   });
-
 });
 
-  suite("findGlossaryFile Tests", () => {
-    let fsAccessStub: sinon.SinonStub;
-    let pathJoinStub: sinon.SinonStub;
-    let consoleErrorStub: sinon.SinonStub;
-
-    setup(() => {
-      fsAccessStub = sinon.stub(fs.promises, "access");
-      pathJoinStub = sinon.stub(path, "join");
-      consoleErrorStub = sinon.stub(console, "error");
-    });
-
-    teardown(() => {
-      sinon.restore();
-    });
-
-    test("should find glossary.yaml in workspace root", async () => {
-      const workspaceDir = "/workspace/path";
-      const expectedPath = "/workspace/path/glossary.yaml";
-      
-      pathJoinStub.withArgs(workspaceDir, "glossary.yaml").returns(expectedPath);
-      fsAccessStub.withArgs(expectedPath, fs.constants.F_OK).resolves();
-
-      const result = await (await import("../bruin/bruinGlossaryUtility")).findGlossaryFile(workspaceDir);
-
-      assert.strictEqual(result, expectedPath, "Should return the path to glossary.yaml");
-      assert.ok(pathJoinStub.calledWith(workspaceDir, "glossary.yaml"), "Should check for glossary.yaml first");
-    });
-
-    test("should find glossary.yml when glossary.yaml doesn't exist", async () => {
-      const workspaceDir = "/workspace/path";
-      const yamlPath = "/workspace/path/glossary.yaml";
-      const ymlPath = "/workspace/path/glossary.yml";
-      
-      pathJoinStub.withArgs(workspaceDir, "glossary.yaml").returns(yamlPath);
-      pathJoinStub.withArgs(workspaceDir, "glossary.yml").returns(ymlPath);
-      
-      // First file doesn't exist
-      fsAccessStub.withArgs(yamlPath, fs.constants.F_OK).rejects({ code: "ENOENT" });
-      // Second file exists
-      fsAccessStub.withArgs(ymlPath, fs.constants.F_OK).resolves();
-
-      const result = await (await import("../bruin/bruinGlossaryUtility")).findGlossaryFile(workspaceDir);
-
-      assert.strictEqual(result, ymlPath, "Should return the path to glossary.yml");
-      assert.ok(fsAccessStub.calledWith(yamlPath, fs.constants.F_OK), "Should check glossary.yaml first");
-      assert.ok(fsAccessStub.calledWith(ymlPath, fs.constants.F_OK), "Should check glossary.yml second");
-    });
-
-    test("should return undefined when no glossary files exist", async () => {
-      const workspaceDir = "/workspace/path";
-      const yamlPath = "/workspace/path/glossary.yaml";
-      const ymlPath = "/workspace/path/glossary.yml";
-      
-      pathJoinStub.withArgs(workspaceDir, "glossary.yaml").returns(yamlPath);
-      pathJoinStub.withArgs(workspaceDir, "glossary.yml").returns(ymlPath);
-      
-      // Both files don't exist
-      fsAccessStub.withArgs(yamlPath, fs.constants.F_OK).rejects({ code: "ENOENT" });
-      fsAccessStub.withArgs(ymlPath, fs.constants.F_OK).rejects({ code: "ENOENT" });
-
-      const result = await (await import("../bruin/bruinGlossaryUtility")).findGlossaryFile(workspaceDir);
-
-      assert.strictEqual(result, undefined, "Should return undefined when no glossary files exist");
-    });
-
-    test("should use custom glossary file names", async () => {
-      const workspaceDir = "/workspace/path";
-      const customFileName = "custom-glossary.txt";
-      const expectedPath = "/workspace/path/custom-glossary.txt";
-      const customFileNames = [customFileName];
-      
-      pathJoinStub.withArgs(workspaceDir, customFileName).returns(expectedPath);
-      fsAccessStub.withArgs(expectedPath, fs.constants.F_OK).resolves();
-
-      const result = await (await import("../bruin/bruinGlossaryUtility")).findGlossaryFile(workspaceDir, customFileNames);
-
-      assert.strictEqual(result, expectedPath, "Should find custom glossary file");
-      assert.ok(pathJoinStub.calledWith(workspaceDir, customFileName), "Should check for custom file name");
-    });
-
-    test("should handle empty custom file names array", async () => {
-      const workspaceDir = "/workspace/path";
-      const customFileNames: string[] = [];
-
-      const result = await (await import("../bruin/bruinGlossaryUtility")).findGlossaryFile(workspaceDir, customFileNames);
-
-      assert.strictEqual(result, undefined, "Should return undefined for empty file names array");
-      assert.ok(pathJoinStub.notCalled, "Should not call path.join for empty array");
-    });
-
-    test("should handle multiple custom file names and return first found", async () => {
-      const workspaceDir = "/workspace/path";
-      const fileNames = ["first.txt", "second.txt", "third.txt"];
-      const firstPath = "/workspace/path/first.txt";
-      const secondPath = "/workspace/path/second.txt";
-      
-      pathJoinStub.withArgs(workspaceDir, "first.txt").returns(firstPath);
-      pathJoinStub.withArgs(workspaceDir, "second.txt").returns(secondPath);
-      
-      // First file doesn't exist
-      fsAccessStub.withArgs(firstPath, fs.constants.F_OK).rejects({ code: "ENOENT" });
-      // Second file exists
-      fsAccessStub.withArgs(secondPath, fs.constants.F_OK).resolves();
-
-      const result = await (await import("../bruin/bruinGlossaryUtility")).findGlossaryFile(workspaceDir, fileNames);
-
-      assert.strictEqual(result, secondPath, "Should return the first found file");
-      assert.ok(fsAccessStub.calledWith(firstPath, fs.constants.F_OK), "Should check first file");
-      assert.ok(fsAccessStub.calledWith(secondPath, fs.constants.F_OK), "Should check second file");
-      // Should not check third file since second was found
-      assert.ok(!pathJoinStub.calledWith(workspaceDir, "third.txt"), "Should not check third file");
-    });
-
-    test("should handle undefined workspace directory", async () => {
-      const workspaceDir = undefined as any;
-      
-      const result = await (await import("../bruin/bruinGlossaryUtility")).findGlossaryFile(workspaceDir);
-
-      assert.strictEqual(result, undefined, "Should return undefined for undefined workspace directory");
-    });
-
-    test("should handle empty workspace directory string", async () => {
-      const workspaceDir = "";
-      const yamlPath = "/glossary.yaml";
-      
-      pathJoinStub.withArgs("", "glossary.yaml").returns(yamlPath);
-      fsAccessStub.withArgs(yamlPath, fs.constants.F_OK).rejects({ code: "ENOENT" });
-
-      const result = await (await import("../bruin/bruinGlossaryUtility")).findGlossaryFile(workspaceDir);
-
-      assert.strictEqual(result, undefined, "Should return undefined for empty workspace directory");
-    });
-  });
-
-  suite("openGlossary Tests", () => {
-    let showTextDocumentStub: sinon.SinonStub;
-    let showErrorMessageStub: sinon.SinonStub;
-    let openTextDocumentStub: sinon.SinonStub;
-    let findGlossaryFileStub: sinon.SinonStub;
-    let activeTextEditorStub: sinon.SinonStub;
-    let openGlossary: typeof import("../bruin/bruinGlossaryUtility").openGlossary;
-    let findGlossaryFile: typeof import("../bruin/bruinGlossaryUtility").findGlossaryFile;
-    let module: typeof import("../bruin/bruinGlossaryUtility");
-
-    const fakeDocument = {
-      getText: () => "entity1:\n  attribute1: value\nentity2:\n  attribute2: value",
-      positionAt: (offset: number) => ({ line: 0, character: offset }),
-      uri: { fsPath: "/workspace/path/glossary.yaml" },
+suite("findGlossaryFile Tests", () => {
+  let fsAccessStub: sinon.SinonStub;
+  let pathJoinStub: sinon.SinonStub;
+  let consoleErrorStub: sinon.SinonStub;
+
+  setup(() => {
+    fsAccessStub = sinon.stub(fs.promises, "access");
+    pathJoinStub = sinon.stub(path, "join");
+    consoleErrorStub = sinon.stub(console, "error");
+  });
+
+  teardown(() => {
+    sinon.restore();
+  });
+
+  test("should find glossary.yaml in workspace root", async () => {
+    const workspaceDir = "/workspace/path";
+    const expectedPath = "/workspace/path/glossary.yaml";
+
+    pathJoinStub.withArgs(workspaceDir, "glossary.yaml").returns(expectedPath);
+    fsAccessStub.withArgs(expectedPath, fs.constants.F_OK).resolves();
+
+    const result = await (
+      await import("../bruin/bruinGlossaryUtility")
+    ).findGlossaryFile(workspaceDir);
+
+    assert.strictEqual(result, expectedPath, "Should return the path to glossary.yaml");
+    assert.ok(
+      pathJoinStub.calledWith(workspaceDir, "glossary.yaml"),
+      "Should check for glossary.yaml first"
+    );
+  });
+
+  test("should find glossary.yml when glossary.yaml doesn't exist", async () => {
+    const workspaceDir = "/workspace/path";
+    const yamlPath = "/workspace/path/glossary.yaml";
+    const ymlPath = "/workspace/path/glossary.yml";
+
+    pathJoinStub.withArgs(workspaceDir, "glossary.yaml").returns(yamlPath);
+    pathJoinStub.withArgs(workspaceDir, "glossary.yml").returns(ymlPath);
+
+    // First file doesn't exist
+    fsAccessStub.withArgs(yamlPath, fs.constants.F_OK).rejects({ code: "ENOENT" });
+    // Second file exists
+    fsAccessStub.withArgs(ymlPath, fs.constants.F_OK).resolves();
+
+    const result = await (
+      await import("../bruin/bruinGlossaryUtility")
+    ).findGlossaryFile(workspaceDir);
+
+    assert.strictEqual(result, ymlPath, "Should return the path to glossary.yml");
+    assert.ok(
+      fsAccessStub.calledWith(yamlPath, fs.constants.F_OK),
+      "Should check glossary.yaml first"
+    );
+    assert.ok(
+      fsAccessStub.calledWith(ymlPath, fs.constants.F_OK),
+      "Should check glossary.yml second"
+    );
+  });
+
+  test("should return undefined when no glossary files exist", async () => {
+    const workspaceDir = "/workspace/path";
+    const yamlPath = "/workspace/path/glossary.yaml";
+    const ymlPath = "/workspace/path/glossary.yml";
+
+    pathJoinStub.withArgs(workspaceDir, "glossary.yaml").returns(yamlPath);
+    pathJoinStub.withArgs(workspaceDir, "glossary.yml").returns(ymlPath);
+
+    // Both files don't exist
+    fsAccessStub.withArgs(yamlPath, fs.constants.F_OK).rejects({ code: "ENOENT" });
+    fsAccessStub.withArgs(ymlPath, fs.constants.F_OK).rejects({ code: "ENOENT" });
+
+    const result = await (
+      await import("../bruin/bruinGlossaryUtility")
+    ).findGlossaryFile(workspaceDir);
+
+    assert.strictEqual(result, undefined, "Should return undefined when no glossary files exist");
+  });
+
+  test("should use custom glossary file names", async () => {
+    const workspaceDir = "/workspace/path";
+    const customFileName = "custom-glossary.txt";
+    const expectedPath = "/workspace/path/custom-glossary.txt";
+    const customFileNames = [customFileName];
+
+    pathJoinStub.withArgs(workspaceDir, customFileName).returns(expectedPath);
+    fsAccessStub.withArgs(expectedPath, fs.constants.F_OK).resolves();
+
+    const result = await (
+      await import("../bruin/bruinGlossaryUtility")
+    ).findGlossaryFile(workspaceDir, customFileNames);
+
+    assert.strictEqual(result, expectedPath, "Should find custom glossary file");
+    assert.ok(
+      pathJoinStub.calledWith(workspaceDir, customFileName),
+      "Should check for custom file name"
+    );
+  });
+
+  test("should handle empty custom file names array", async () => {
+    const workspaceDir = "/workspace/path";
+    const customFileNames: string[] = [];
+
+    const result = await (
+      await import("../bruin/bruinGlossaryUtility")
+    ).findGlossaryFile(workspaceDir, customFileNames);
+
+    assert.strictEqual(result, undefined, "Should return undefined for empty file names array");
+    assert.ok(pathJoinStub.notCalled, "Should not call path.join for empty array");
+  });
+
+  test("should handle multiple custom file names and return first found", async () => {
+    const workspaceDir = "/workspace/path";
+    const fileNames = ["first.txt", "second.txt", "third.txt"];
+    const firstPath = "/workspace/path/first.txt";
+    const secondPath = "/workspace/path/second.txt";
+
+    pathJoinStub.withArgs(workspaceDir, "first.txt").returns(firstPath);
+    pathJoinStub.withArgs(workspaceDir, "second.txt").returns(secondPath);
+
+    // First file doesn't exist
+    fsAccessStub.withArgs(firstPath, fs.constants.F_OK).rejects({ code: "ENOENT" });
+    // Second file exists
+    fsAccessStub.withArgs(secondPath, fs.constants.F_OK).resolves();
+
+    const result = await (
+      await import("../bruin/bruinGlossaryUtility")
+    ).findGlossaryFile(workspaceDir, fileNames);
+
+    assert.strictEqual(result, secondPath, "Should return the first found file");
+    assert.ok(fsAccessStub.calledWith(firstPath, fs.constants.F_OK), "Should check first file");
+    assert.ok(fsAccessStub.calledWith(secondPath, fs.constants.F_OK), "Should check second file");
+    // Should not check third file since second was found
+    assert.ok(!pathJoinStub.calledWith(workspaceDir, "third.txt"), "Should not check third file");
+  });
+
+  test("should handle undefined workspace directory", async () => {
+    const workspaceDir = undefined as any;
+
+    const result = await (
+      await import("../bruin/bruinGlossaryUtility")
+    ).findGlossaryFile(workspaceDir);
+
+    assert.strictEqual(
+      result,
+      undefined,
+      "Should return undefined for undefined workspace directory"
+    );
+  });
+
+  test("should handle empty workspace directory string", async () => {
+    const workspaceDir = "";
+    const yamlPath = "/glossary.yaml";
+
+    pathJoinStub.withArgs("", "glossary.yaml").returns(yamlPath);
+    fsAccessStub.withArgs(yamlPath, fs.constants.F_OK).rejects({ code: "ENOENT" });
+
+    const result = await (
+      await import("../bruin/bruinGlossaryUtility")
+    ).findGlossaryFile(workspaceDir);
+
+    assert.strictEqual(result, undefined, "Should return undefined for empty workspace directory");
+  });
+});
+
+suite("openGlossary Tests", () => {
+  let showTextDocumentStub: sinon.SinonStub;
+  let showErrorMessageStub: sinon.SinonStub;
+  let openTextDocumentStub: sinon.SinonStub;
+  let findGlossaryFileStub: sinon.SinonStub;
+  let activeTextEditorStub: sinon.SinonStub;
+  let openGlossary: typeof import("../bruin/bruinGlossaryUtility").openGlossary;
+  let findGlossaryFile: typeof import("../bruin/bruinGlossaryUtility").findGlossaryFile;
+  let module: typeof import("../bruin/bruinGlossaryUtility");
+
+  const fakeDocument = {
+    getText: () => "entity1:\n  attribute1: value\nentity2:\n  attribute2: value",
+    positionAt: (offset: number) => ({ line: 0, character: offset }),
+    uri: { fsPath: "/workspace/path/glossary.yaml" },
+  };
+  const fakeTextEditor = {
+    document: fakeDocument,
+    revealRange: sinon.stub(),
+    selection: undefined,
+  };
+
+  setup(async () => {
+    showTextDocumentStub = sinon
+      .stub(vscode.window, "showTextDocument")
+      .resolves(fakeTextEditor as any);
+    showErrorMessageStub = sinon.stub(vscode.window, "showErrorMessage");
+    openTextDocumentStub = sinon
+      .stub(vscode.workspace, "openTextDocument")
+      .resolves(fakeDocument as any);
+    findGlossaryFileStub = sinon.stub().resolves("/workspace/path/glossary.yaml");
+    activeTextEditorStub = sinon
+      .stub(vscode.window, "activeTextEditor")
+      .get(() => fakeTextEditor as any);
+    module = await import("../bruin/bruinGlossaryUtility");
+    openGlossary = module.openGlossary;
+    findGlossaryFile = module.findGlossaryFile;
+    sinon.replace(module, "findGlossaryFile", findGlossaryFileStub);
+  });
+
+  teardown(() => {
+    sinon.restore();
+  });
+
+  test("should show error if workspaceDir is undefined", async () => {
+    await openGlossary(undefined as any, { viewColumn: vscode.ViewColumn.One });
+    sinon.assert.calledWith(
+      showErrorMessageStub,
+      sinon.match(/Could not determine Bruin workspace directory/)
+    );
+  });
+
+  test("should show error if glossary file is not found", async () => {
+    findGlossaryFileStub.resolves(undefined);
+    await openGlossary("/workspace/path", { viewColumn: vscode.ViewColumn.One });
+    sinon.assert.calledWith(showErrorMessageStub, sinon.match(/Glossary file not found/));
+  });
+
+  test("should open glossary file in correct view column (One -> Two)", async () => {
+    await openGlossary("/workspace/path", { viewColumn: vscode.ViewColumn.One });
+    sinon.assert.calledWith(
+      showTextDocumentStub,
+      fakeDocument,
+      sinon.match.has("viewColumn", vscode.ViewColumn.Two)
+    );
+  });
+
+  test("should open glossary file in correct view column (Two -> One)", async () => {
+    await openGlossary("/workspace/path", { viewColumn: vscode.ViewColumn.Two });
+    sinon.assert.calledWith(
+      showTextDocumentStub,
+      fakeDocument,
+      sinon.match.has("viewColumn", vscode.ViewColumn.One)
+    );
+  });
+
+  test("should open glossary file in Active view column if no activeTextEditor", async () => {
+    activeTextEditorStub.get(() => undefined);
+    await openGlossary("/workspace/path", undefined as any);
+    sinon.assert.calledWith(
+      showTextDocumentStub,
+      fakeDocument,
+      sinon.match.has("viewColumn", vscode.ViewColumn.Active)
+    );
+  });
+
+  test("should highlight entity and attribute if found", async () => {
+    // entity: entity1, attribute: attribute1
+    await openGlossary(
+      "/workspace/path",
+      { viewColumn: vscode.ViewColumn.One },
+      { entity: "entity1", attribute: "attribute1" }
+    );
+    sinon.assert.called(fakeTextEditor.revealRange);
+    assert.ok(fakeTextEditor.selection);
+  });
+
+  test("should handle and show error on unexpected exception", async () => {
+    showTextDocumentStub.rejects(new Error("fail"));
+    await openGlossary("/workspace/path", { viewColumn: vscode.ViewColumn.One });
+    sinon.assert.calledWith(showErrorMessageStub, sinon.match(/Failed to open glossary file/));
+  });
+});
+
+suite("Multi-line Command Formatting Tests", () => {
+  let terminalStub: Partial<vscode.Terminal>;
+  let terminalOptionsStub: Partial<vscode.TerminalOptions>;
+
+  setup(() => {
+    terminalOptionsStub = {
+      shellPath: undefined,
     };
-    const fakeTextEditor = {
-      document: fakeDocument,
-      revealRange: sinon.stub(),
-      selection: undefined,
+    terminalStub = {
+      creationOptions: terminalOptionsStub as vscode.TerminalOptions,
     };
-
-    setup(async () => {
-      showTextDocumentStub = sinon.stub(vscode.window, "showTextDocument").resolves(fakeTextEditor as any);
-      showErrorMessageStub = sinon.stub(vscode.window, "showErrorMessage");
-      openTextDocumentStub = sinon.stub(vscode.workspace, "openTextDocument").resolves(fakeDocument as any);
-      findGlossaryFileStub = sinon.stub().resolves("/workspace/path/glossary.yaml");
-      activeTextEditorStub = sinon.stub(vscode.window, "activeTextEditor").get(() => fakeTextEditor as any);
-      module = await import("../bruin/bruinGlossaryUtility");
-      openGlossary = module.openGlossary;
-      findGlossaryFile = module.findGlossaryFile;
-      sinon.replace(module, "findGlossaryFile", findGlossaryFileStub);
-    });
-
-    teardown(() => {
-      sinon.restore();
-    });
-
-    test("should show error if workspaceDir is undefined", async () => {
-      await openGlossary(undefined as any, { viewColumn: vscode.ViewColumn.One });
-      sinon.assert.calledWith(showErrorMessageStub, sinon.match(/Could not determine Bruin workspace directory/));
-    });
-
-    test("should show error if glossary file is not found", async () => {
-      findGlossaryFileStub.resolves(undefined);
-      await openGlossary("/workspace/path", { viewColumn: vscode.ViewColumn.One });
-      sinon.assert.calledWith(showErrorMessageStub, sinon.match(/Glossary file not found/));
-    });
-
-    test("should open glossary file in correct view column (One -> Two)", async () => {
-      await openGlossary("/workspace/path", { viewColumn: vscode.ViewColumn.One });
-      sinon.assert.calledWith(showTextDocumentStub, fakeDocument, sinon.match.has("viewColumn", vscode.ViewColumn.Two));
-    });
-
-    test("should open glossary file in correct view column (Two -> One)", async () => {
-      await openGlossary("/workspace/path", { viewColumn: vscode.ViewColumn.Two });
-      sinon.assert.calledWith(showTextDocumentStub, fakeDocument, sinon.match.has("viewColumn", vscode.ViewColumn.One));
-    });
-
-    test("should open glossary file in Active view column if no activeTextEditor", async () => {
-      activeTextEditorStub.get(() => undefined);
-      await openGlossary("/workspace/path", undefined as any);
-      sinon.assert.calledWith(showTextDocumentStub, fakeDocument, sinon.match.has("viewColumn", vscode.ViewColumn.Active));
-    });
-
-    test("should highlight entity and attribute if found", async () => {
-      // entity: entity1, attribute: attribute1
-      await openGlossary("/workspace/path", { viewColumn: vscode.ViewColumn.One }, { entity: "entity1", attribute: "attribute1" });
-      sinon.assert.called(fakeTextEditor.revealRange);
-      assert.ok(fakeTextEditor.selection);
-    });
-
-    test("should handle and show error on unexpected exception", async () => {
-      showTextDocumentStub.rejects(new Error("fail"));
-      await openGlossary("/workspace/path", { viewColumn: vscode.ViewColumn.One });
-      sinon.assert.calledWith(showErrorMessageStub, sinon.match(/Failed to open glossary file/));
-    });
-  });
-
-  suite("Multi-line Command Formatting Tests", () => {
-    let terminalStub: Partial<vscode.Terminal>;
-    let terminalOptionsStub: Partial<vscode.TerminalOptions>;
-
-    setup(() => {
-      terminalOptionsStub = {
-        shellPath: undefined,
-      };
-      terminalStub = {
-        creationOptions: terminalOptionsStub as vscode.TerminalOptions,
-      };
-    });
-
-    teardown(() => {
-      sinon.restore();
-    });
-
-    suite("shouldUseUnixFormatting", () => {
-      test("should return true for Unix-like shells on Windows", () => {
-        const platformStub = sinon.stub(process, "platform").value("win32");
-        
-        // Test Git Bash
-        terminalOptionsStub.shellPath = "C:\\Program Files\\Git\\bin\\bash.exe";
-        assert.strictEqual(
-          (bruinUtils as any).shouldUseUnixFormatting(terminalStub as vscode.Terminal),
-          true,
-          "Git Bash should use Unix formatting"
-        );
-
-        // Test WSL
-        terminalOptionsStub.shellPath = "wsl.exe";
-        assert.strictEqual(
-          (bruinUtils as any).shouldUseUnixFormatting(terminalStub as vscode.Terminal),
-          true,
-          "WSL should use Unix formatting"
-        );
-
-        // Test undefined shellPath (default terminal)
-        terminalOptionsStub.shellPath = undefined;
-        assert.strictEqual(
-          (bruinUtils as any).shouldUseUnixFormatting(terminalStub as vscode.Terminal),
-          true,
-          "Default terminal should use Unix formatting"
-        );
-
-        platformStub.restore();
-      });
-
-
-      test("should return true for non-Windows platforms", () => {
-        const platformStub = sinon.stub(process, "platform").value("darwin");
-        
-        terminalOptionsStub.shellPath = "/bin/bash";
-        assert.strictEqual(
-          (bruinUtils as any).shouldUseUnixFormatting(terminalStub as vscode.Terminal),
-          true,
-          "macOS should use Unix formatting"
-        );
-
-        platformStub.value("linux");
-        assert.strictEqual(
-          (bruinUtils as any).shouldUseUnixFormatting(terminalStub as vscode.Terminal),
-          true,
-          "Linux should use Unix formatting"
-        );
-
-        platformStub.restore();
-      });
-    });
-
-    suite("formatBruinCommand", () => {
-      test("should format command with Unix line continuation", () => {
-        const result = (bruinUtils as any).formatBruinCommand(
-          "bruin",
-          "run",
-          "--start-date 2025-06-15T000000.000Z --end-date 2025-06-15T235959.999999999Z --full-refresh --push-metadata --downstream --exclude-tag python --environment prod",
-          "/path/to/asset.sql",
-          true
-        );
-
-        const expected = `bruin run \\
+  });
+
+  teardown(() => {
+    sinon.restore();
+  });
+
+  suite("shouldUseUnixFormatting", () => {
+    test("should return true for Unix-like shells on Windows", () => {
+      const platformStub = sinon.stub(process, "platform").value("win32");
+
+      // Test Git Bash
+      terminalOptionsStub.shellPath = "C:\\Program Files\\Git\\bin\\bash.exe";
+      assert.strictEqual(
+        (bruinUtils as any).shouldUseUnixFormatting(terminalStub as vscode.Terminal),
+        true,
+        "Git Bash should use Unix formatting"
+      );
+
+      // Test WSL
+      terminalOptionsStub.shellPath = "wsl.exe";
+      assert.strictEqual(
+        (bruinUtils as any).shouldUseUnixFormatting(terminalStub as vscode.Terminal),
+        true,
+        "WSL should use Unix formatting"
+      );
+
+      // Test undefined shellPath (default terminal)
+      terminalOptionsStub.shellPath = undefined;
+      assert.strictEqual(
+        (bruinUtils as any).shouldUseUnixFormatting(terminalStub as vscode.Terminal),
+        true,
+        "Default terminal should use Unix formatting"
+      );
+
+      platformStub.restore();
+    });
+
+    test("should return true for non-Windows platforms", () => {
+      const platformStub = sinon.stub(process, "platform").value("darwin");
+
+      terminalOptionsStub.shellPath = "/bin/bash";
+      assert.strictEqual(
+        (bruinUtils as any).shouldUseUnixFormatting(terminalStub as vscode.Terminal),
+        true,
+        "macOS should use Unix formatting"
+      );
+
+      platformStub.value("linux");
+      assert.strictEqual(
+        (bruinUtils as any).shouldUseUnixFormatting(terminalStub as vscode.Terminal),
+        true,
+        "Linux should use Unix formatting"
+      );
+
+      platformStub.restore();
+    });
+  });
+
+  suite("formatBruinCommand", () => {
+    test("should format command with Unix line continuation", () => {
+      const result = (bruinUtils as any).formatBruinCommand(
+        "bruin",
+        "run",
+        "--start-date 2025-06-15T000000.000Z --end-date 2025-06-15T235959.999999999Z --full-refresh --push-metadata --downstream --exclude-tag python --environment prod",
+        "/path/to/asset.sql",
+        true
+      );
+
+      const expected = `bruin run \\
   --start-date 2025-06-15T000000.000Z \\
   --end-date 2025-06-15T235959.999999999Z \\
   --full-refresh \\
@@ -2921,190 +2986,210 @@
   --environment prod \\
   /path/to/asset.sql`;
 
-        assert.strictEqual(result, expected, "Should format with Unix line continuation");
-      });
-
-      test("should format command with PowerShell line continuation", () => {
-        const result = (bruinUtils as any).formatBruinCommand(
-          "bruin",
-          "run",
-          "--start-date 2025-06-15T000000.000Z --end-date 2025-06-15T235959.999999999Z --full-refresh",
-          "/path/to/asset.sql",
-          false
-        );
-
-        const expected = `bruin run \`
+      assert.strictEqual(result, expected, "Should format with Unix line continuation");
+    });
+
+    test("should format command with PowerShell line continuation", () => {
+      const result = (bruinUtils as any).formatBruinCommand(
+        "bruin",
+        "run",
+        "--start-date 2025-06-15T000000.000Z --end-date 2025-06-15T235959.999999999Z --full-refresh",
+        "/path/to/asset.sql",
+        false
+      );
+
+      const expected = `bruin run \`
   --start-date 2025-06-15T000000.000Z \`
   --end-date 2025-06-15T235959.999999999Z \`
   --full-refresh \`
   /path/to/asset.sql`;
 
-        assert.strictEqual(result, expected, "Should format with PowerShell line continuation");
-      });
-
-      test("should handle empty flags", () => {
-        const result = (bruinUtils as any).formatBruinCommand(
-          "bruin",
-          "run",
-          "",
-          "/path/to/asset.sql",
-          true
-        );
-
-        const expected = "bruin run /path/to/asset.sql";
-        assert.strictEqual(result, expected, "Should return simple command without flags");
-      });
-
-      test("should handle whitespace-only flags", () => {
-        const result = (bruinUtils as any).formatBruinCommand(
-          "bruin",
-          "run",
-          "   ",
-          "/path/to/asset.sql",
-          true
-        );
-
-        const expected = "bruin run /path/to/asset.sql";
-        assert.strictEqual(result, expected, "Should return simple command with whitespace-only flags");
-      });
-
-      test("should handle flags with values", () => {
-        const result = (bruinUtils as any).formatBruinCommand(
-          "bruin",
-          "run",
-          "--start-date 2025-06-15T000000.000Z --end-date 2025-06-15T235959.999999999Z --environment prod",
-          "/path/to/asset.sql",
-          true
-        );
-
-        const expected = `bruin run \\
+      assert.strictEqual(result, expected, "Should format with PowerShell line continuation");
+    });
+
+    test("should handle empty flags", () => {
+      const result = (bruinUtils as any).formatBruinCommand(
+        "bruin",
+        "run",
+        "",
+        "/path/to/asset.sql",
+        true
+      );
+
+      const expected = "bruin run /path/to/asset.sql";
+      assert.strictEqual(result, expected, "Should return simple command without flags");
+    });
+
+    test("should handle whitespace-only flags", () => {
+      const result = (bruinUtils as any).formatBruinCommand(
+        "bruin",
+        "run",
+        "   ",
+        "/path/to/asset.sql",
+        true
+      );
+
+      const expected = "bruin run /path/to/asset.sql";
+      assert.strictEqual(
+        result,
+        expected,
+        "Should return simple command with whitespace-only flags"
+      );
+    });
+
+    test("should handle flags with values", () => {
+      const result = (bruinUtils as any).formatBruinCommand(
+        "bruin",
+        "run",
+        "--start-date 2025-06-15T000000.000Z --end-date 2025-06-15T235959.999999999Z --environment prod",
+        "/path/to/asset.sql",
+        true
+      );
+
+      const expected = `bruin run \\
   --start-date 2025-06-15T000000.000Z \\
   --end-date 2025-06-15T235959.999999999Z \\
   --environment prod \\
   /path/to/asset.sql`;
 
-        assert.strictEqual(result, expected, "Should handle flags with values correctly");
-      });
-
-      test("should handle single flag", () => {
-        const result = (bruinUtils as any).formatBruinCommand(
-          "bruin",
-          "run",
-          "--full-refresh",
-          "/path/to/asset.sql",
-          true
-        );
-
-        const expected = `bruin run \\
+      assert.strictEqual(result, expected, "Should handle flags with values correctly");
+    });
+
+    test("should handle single flag", () => {
+      const result = (bruinUtils as any).formatBruinCommand(
+        "bruin",
+        "run",
+        "--full-refresh",
+        "/path/to/asset.sql",
+        true
+      );
+
+      const expected = `bruin run \\
   --full-refresh \\
   /path/to/asset.sql`;
 
-        assert.strictEqual(result, expected, "Should handle single flag correctly");
-      });
-
-      test("should handle flags with complex values", () => {
-        const result = (bruinUtils as any).formatBruinCommand(
-          "bruin",
-          "run",
-          "--exclude-tag python --exclude-tag java --environment prod",
-          "/path/to/asset.sql",
-          true
-        );
-
-        const expected = `bruin run \\
+      assert.strictEqual(result, expected, "Should handle single flag correctly");
+    });
+
+    test("should handle flags with complex values", () => {
+      const result = (bruinUtils as any).formatBruinCommand(
+        "bruin",
+        "run",
+        "--exclude-tag python --exclude-tag java --environment prod",
+        "/path/to/asset.sql",
+        true
+      );
+
+      const expected = `bruin run \\
   --exclude-tag python \\
   --exclude-tag java \\
   --environment prod \\
   /path/to/asset.sql`;
 
-        assert.strictEqual(result, expected, "Should handle flags with complex values correctly");
-      });
-    });
-
-    suite("runInIntegratedTerminal with formatting", () => {
-      let createIntegratedTerminalStub: sinon.SinonStub;
-      let terminalSendTextStub: sinon.SinonStub;
-      let terminalShowStub: sinon.SinonStub;
-
-      setup(() => {
-        terminalSendTextStub = sinon.stub();
-        terminalShowStub = sinon.stub();
-        
-        const mockTerminal = {
-          creationOptions: {
-            shellPath: "C:\\Program Files\\Git\\bin\\bash.exe"
-          },
-          show: terminalShowStub,
-          sendText: terminalSendTextStub
-        } as any;
-
-        createIntegratedTerminalStub = sinon.stub(bruinUtils, "createIntegratedTerminal").resolves(mockTerminal);
-      });
-
-      teardown(() => {
-        sinon.restore();
-      });
-
-      test("should format command with Unix formatting for Git Bash", async () => {
-        const flags = "--start-date 2025-06-15T000000.000Z --end-date 2025-06-15T235959.999999999Z --full-refresh --push-metadata";
-        const assetPath = "/path/to/asset.sql";
-
-        await bruinUtils.runInIntegratedTerminal("/working/dir", assetPath, flags, "bruin");
-
-        assert.ok(terminalSendTextStub.calledTwice, "Should send text twice (dummy call + command)");
-        
-        const actualCommand = terminalSendTextStub.secondCall.args[0];
-        const expectedCommand = `bruin run \\
+      assert.strictEqual(result, expected, "Should handle flags with complex values correctly");
+    });
+  });
+
+  suite("runInIntegratedTerminal with formatting", () => {
+    let createIntegratedTerminalStub: sinon.SinonStub;
+    let terminalSendTextStub: sinon.SinonStub;
+    let terminalShowStub: sinon.SinonStub;
+
+    setup(() => {
+      terminalSendTextStub = sinon.stub();
+      terminalShowStub = sinon.stub();
+
+      const mockTerminal = {
+        creationOptions: {
+          shellPath: "C:\\Program Files\\Git\\bin\\bash.exe",
+        },
+        show: terminalShowStub,
+        sendText: terminalSendTextStub,
+      } as any;
+
+      createIntegratedTerminalStub = sinon
+        .stub(bruinUtils, "createIntegratedTerminal")
+        .resolves(mockTerminal);
+    });
+
+    teardown(() => {
+      sinon.restore();
+    });
+
+    test("should format command with Unix formatting for Git Bash", async () => {
+      const flags =
+        "--start-date 2025-06-15T000000.000Z --end-date 2025-06-15T235959.999999999Z --full-refresh --push-metadata";
+      const assetPath = "/path/to/asset.sql";
+
+      await bruinUtils.runInIntegratedTerminal("/working/dir", assetPath, flags, "bruin");
+
+      assert.ok(terminalSendTextStub.calledTwice, "Should send text twice (dummy call + command)");
+
+      const actualCommand = terminalSendTextStub.secondCall.args[0];
+      const expectedCommand = `bruin run \\
   --start-date 2025-06-15T000000.000Z \\
   --end-date 2025-06-15T235959.999999999Z \\
   --full-refresh \\
   --push-metadata \\
   "/path/to/asset.sql"`;
 
-        assert.strictEqual(actualCommand, expectedCommand, "Should format command with Unix line continuation");
-      });
-
-      test("should use simple command when no flags provided", async () => {
-        const assetPath = "/path/to/asset.sql";
-
-        await bruinUtils.runInIntegratedTerminal("/working/dir", assetPath, "", "bruin");
-
-        const actualCommand = terminalSendTextStub.secondCall.args[0];
-        const expectedCommand = 'bruin run "/path/to/asset.sql"';
-
-        assert.strictEqual(actualCommand, expectedCommand, "Should use simple command without flags");
-      });
-
-      test("should use correct executable based on terminal type", async () => {
-        const mockTerminal = {
-          creationOptions: {
-            shellPath: "C:\\Program Files\\Git\\bin\\bash.exe"
-          },
-          show: terminalShowStub,
-          sendText: terminalSendTextStub
-        } as any;
-
-        createIntegratedTerminalStub.resolves(mockTerminal);
-
-        const flags = "--full-refresh";
-        const assetPath = "/path/to/asset.sql";
-
-        await bruinUtils.runInIntegratedTerminal("/working/dir", assetPath, flags, "/custom/path/bruin");
-
-        const actualCommand = terminalSendTextStub.secondCall.args[0];
-        // Should use "bruin" for Git Bash, not the custom path
-        assert.ok(actualCommand.startsWith("bruin run"), "Should use 'bruin' executable for Git Bash");
-      });
-
-
-      test("should handle complex flag combinations", async () => {
-        const flags = "--start-date 2025-06-15T000000.000Z --end-date 2025-06-15T235959.999999999Z --full-refresh --push-metadata --downstream --exclude-tag python --exclude-tag java --environment prod";
-        const assetPath = "/Users/maya/Documents/GitHub/neptune/pipelines/wep/assets/tier_2/exchanges/epias_plants_uevm.sql";
-
-        await bruinUtils.runInIntegratedTerminal("/working/dir", assetPath, flags, "bruin");
-
-        const actualCommand = terminalSendTextStub.secondCall.args[0];
-        const expectedCommand = `bruin run \\
+      assert.strictEqual(
+        actualCommand,
+        expectedCommand,
+        "Should format command with Unix line continuation"
+      );
+    });
+
+    test("should use simple command when no flags provided", async () => {
+      const assetPath = "/path/to/asset.sql";
+
+      await bruinUtils.runInIntegratedTerminal("/working/dir", assetPath, "", "bruin");
+
+      const actualCommand = terminalSendTextStub.secondCall.args[0];
+      const expectedCommand = 'bruin run "/path/to/asset.sql"';
+
+      assert.strictEqual(actualCommand, expectedCommand, "Should use simple command without flags");
+    });
+
+    test("should use correct executable based on terminal type", async () => {
+      const mockTerminal = {
+        creationOptions: {
+          shellPath: "C:\\Program Files\\Git\\bin\\bash.exe",
+        },
+        show: terminalShowStub,
+        sendText: terminalSendTextStub,
+      } as any;
+
+      createIntegratedTerminalStub.resolves(mockTerminal);
+
+      const flags = "--full-refresh";
+      const assetPath = "/path/to/asset.sql";
+
+      await bruinUtils.runInIntegratedTerminal(
+        "/working/dir",
+        assetPath,
+        flags,
+        "/custom/path/bruin"
+      );
+
+      const actualCommand = terminalSendTextStub.secondCall.args[0];
+      // Should use "bruin" for Git Bash, not the custom path
+      assert.ok(
+        actualCommand.startsWith("bruin run"),
+        "Should use 'bruin' executable for Git Bash"
+      );
+    });
+
+    test("should handle complex flag combinations", async () => {
+      const flags =
+        "--start-date 2025-06-15T000000.000Z --end-date 2025-06-15T235959.999999999Z --full-refresh --push-metadata --downstream --exclude-tag python --exclude-tag java --environment prod";
+      const assetPath =
+        "/Users/maya/Documents/GitHub/neptune/pipelines/wep/assets/tier_2/exchanges/epias_plants_uevm.sql";
+
+      await bruinUtils.runInIntegratedTerminal("/working/dir", assetPath, flags, "bruin");
+
+      const actualCommand = terminalSendTextStub.secondCall.args[0];
+      const expectedCommand = `bruin run \\
   --start-date 2025-06-15T000000.000Z \\
   --end-date 2025-06-15T235959.999999999Z \\
   --full-refresh \\
@@ -3115,1416 +3200,1481 @@
   --environment prod \\
   "/Users/maya/Documents/GitHub/neptune/pipelines/wep/assets/tier_2/exchanges/epias_plants_uevm.sql"`;
 
-        assert.strictEqual(actualCommand, expectedCommand, "Should handle complex flag combinations correctly");
-      });
-    });
-  });
-
-  suite("QueryPreviewPanel Tests", () => {
-    let queryPreviewPanel: any;
-    let mockExtensionUri: vscode.Uri;
-    let mockExtensionContext: vscode.ExtensionContext;
-    let mockWebviewView: vscode.WebviewView;
-    let mockWebview: vscode.Webview;
-    let postMessageStub: sinon.SinonStub;
-    let onDidReceiveMessageStub: sinon.SinonStub;
-    let onDidChangeVisibilityStub: sinon.SinonStub;
-    let getQueryOutputStub: sinon.SinonStub;
-    let exportQueryResultsStub: sinon.SinonStub;
-    let globalStateUpdateStub: sinon.SinonStub;
-    let globalStateGetStub: sinon.SinonStub;
+      assert.strictEqual(
+        actualCommand,
+        expectedCommand,
+        "Should handle complex flag combinations correctly"
+      );
+    });
+  });
+});
+
+suite("QueryPreviewPanel Tests", () => {
+  let queryPreviewPanel: any;
+  let mockExtensionUri: vscode.Uri;
+  let mockExtensionContext: vscode.ExtensionContext;
+  let mockWebviewView: vscode.WebviewView;
+  let mockWebview: vscode.Webview;
+  let postMessageStub: sinon.SinonStub;
+  let onDidReceiveMessageStub: sinon.SinonStub;
+  let onDidChangeVisibilityStub: sinon.SinonStub;
+  let getQueryOutputStub: sinon.SinonStub;
+  let exportQueryResultsStub: sinon.SinonStub;
+  let globalStateUpdateStub: sinon.SinonStub;
+  let globalStateGetStub: sinon.SinonStub;
+
+  setup(() => {
+    mockExtensionUri = vscode.Uri.file("/mock/extension/path");
+    mockExtensionContext = {
+      globalState: {
+        update: sinon.stub(),
+        get: sinon.stub(),
+      },
+    } as any;
+
+    mockWebview = {
+      postMessage: sinon.stub(),
+      onDidReceiveMessage: sinon.stub(),
+      options: {},
+      cspSource: "default-src",
+      asWebviewUri: sinon.stub(),
+    } as any;
+
+    mockWebviewView = {
+      webview: mockWebview,
+      onDidChangeVisibility: sinon.stub(),
+      visible: true,
+    } as any;
+
+    // Stub external dependencies
+    getQueryOutputStub = sinon.stub();
+    exportQueryResultsStub = sinon.stub();
+
+    // Mock the module imports
+    const queryCommandsModule = {
+      getQueryOutput: getQueryOutputStub,
+      exportQueryResults: exportQueryResultsStub,
+    };
+
+    // Use proxyquire to mock the imports
+    const QueryPreviewPanelModule = proxyquire("../panels/QueryPreviewPanel", {
+      "../extension/commands/queryCommands": queryCommandsModule,
+    });
+
+    queryPreviewPanel = new QueryPreviewPanelModule.QueryPreviewPanel(
+      mockExtensionUri,
+      mockExtensionContext
+    );
+
+    // Setup stubs
+    postMessageStub = sinon.stub(QueryPreviewPanelModule.QueryPreviewPanel, "postMessage");
+    onDidReceiveMessageStub = mockWebview.onDidReceiveMessage as sinon.SinonStub;
+    onDidChangeVisibilityStub = mockWebviewView.onDidChangeVisibility as sinon.SinonStub;
+    globalStateUpdateStub = mockExtensionContext.globalState.update as sinon.SinonStub;
+    globalStateGetStub = mockExtensionContext.globalState.get as sinon.SinonStub;
+  });
+
+  teardown(() => {
+    sinon.restore();
+    // Clear static state
+    QueryPreviewPanel._view = undefined;
+    // Access private properties through the class instance
+    (QueryPreviewPanel as any).tabQueries?.clear();
+    (QueryPreviewPanel as any).tabAssetPaths?.clear();
+    (QueryPreviewPanel as any).currentDates = {};
+  });
+
+  suite("Static Methods", () => {
+    test("should set and get last executed query", () => {
+      const testQuery = "SELECT * FROM test_table";
+
+      QueryPreviewPanel.setLastExecutedQuery(testQuery);
+
+      assert.strictEqual(QueryPreviewPanel.getLastExecutedQuery(), testQuery);
+      assert.strictEqual(QueryPreviewPanel.getTabQuery("tab-1"), testQuery);
+    });
+
+    test("should set and get tab query", () => {
+      const tabId = "test-tab";
+      const testQuery = "SELECT * FROM test_table";
+
+      QueryPreviewPanel.setTabQuery(tabId, testQuery);
+
+      assert.strictEqual(QueryPreviewPanel.getTabQuery(tabId), testQuery);
+    });
+
+    test("should set and get tab asset path", () => {
+      const tabId = "test-tab";
+      const assetPath = "/path/to/asset.sql";
+
+      QueryPreviewPanel.setTabAssetPath(tabId, assetPath);
+
+      assert.strictEqual(QueryPreviewPanel.getTabAssetPath(tabId), assetPath);
+    });
+
+    test("should update last asset path when setting tab-1", () => {
+      const assetPath = "/path/to/asset.sql";
+
+      QueryPreviewPanel.setTabAssetPath("tab-1", assetPath);
+
+      assert.strictEqual(QueryPreviewPanel.getTabAssetPath("tab-1"), assetPath);
+      assert.strictEqual(QueryPreviewPanel.getTabAssetPath("any-other-tab"), assetPath);
+    });
+  });
+
+  suite("Constructor", () => {
+    test("should initialize with extension URI and context", () => {
+      assert.ok(queryPreviewPanel, "QueryPreviewPanel should be created");
+      assert.strictEqual(queryPreviewPanel._extensionUri, mockExtensionUri);
+      assert.strictEqual(queryPreviewPanel._extensionContext, mockExtensionContext);
+    });
+
+    test("should set up event listeners", () => {
+      const onDidChangeActiveTextEditorStub = sinon.stub(
+        vscode.window,
+        "onDidChangeActiveTextEditor"
+      );
+
+      new QueryPreviewPanel(mockExtensionUri, mockExtensionContext);
+
+      assert.ok(
+        onDidChangeActiveTextEditorStub.calledOnce,
+        "Should set up active text editor listener"
+      );
+    });
+  });
+
+  suite("Message Handling", () => {
+    let messageHandler: (message: any) => void;
 
     setup(() => {
-      mockExtensionUri = vscode.Uri.file("/mock/extension/path");
-      mockExtensionContext = {
-        globalState: {
-          update: sinon.stub(),
-          get: sinon.stub(),
-        },
-      } as any;
-
-      mockWebview = {
-        postMessage: sinon.stub(),
-        onDidReceiveMessage: sinon.stub(),
-        options: {},
-        cspSource: "default-src",
-        asWebviewUri: sinon.stub(),
-      } as any;
-
-      mockWebviewView = {
-        webview: mockWebview,
-        onDidChangeVisibility: sinon.stub(),
-        visible: true,
-      } as any;
-
-      // Stub external dependencies
-      getQueryOutputStub = sinon.stub();
-      exportQueryResultsStub = sinon.stub();
-      
-      // Mock the module imports
-      const queryCommandsModule = {
-        getQueryOutput: getQueryOutputStub,
-        exportQueryResults: exportQueryResultsStub,
-      };
-      
-      // Use proxyquire to mock the imports
-      const QueryPreviewPanelModule = proxyquire("../panels/QueryPreviewPanel", {
-        "../extension/commands/queryCommands": queryCommandsModule,
-      });
-
-      queryPreviewPanel = new QueryPreviewPanelModule.QueryPreviewPanel(mockExtensionUri, mockExtensionContext);
-      
-      // Setup stubs
-      postMessageStub = sinon.stub(QueryPreviewPanelModule.QueryPreviewPanel, "postMessage");
-      onDidReceiveMessageStub = mockWebview.onDidReceiveMessage as sinon.SinonStub;
-      onDidChangeVisibilityStub = mockWebviewView.onDidChangeVisibility as sinon.SinonStub;
-      globalStateUpdateStub = mockExtensionContext.globalState.update as sinon.SinonStub;
-      globalStateGetStub = mockExtensionContext.globalState.get as sinon.SinonStub;
-    });
-
-    teardown(() => {
-      sinon.restore();
-      // Clear static state
-      QueryPreviewPanel._view = undefined;
-      // Access private properties through the class instance
-      (QueryPreviewPanel as any).tabQueries?.clear();
-      (QueryPreviewPanel as any).tabAssetPaths?.clear();
-      (QueryPreviewPanel as any).currentDates = {};
-    });
-
-    suite("Static Methods", () => {
-      test("should set and get last executed query", () => {
-        const testQuery = "SELECT * FROM test_table";
-        
-        QueryPreviewPanel.setLastExecutedQuery(testQuery);
-        
-        assert.strictEqual(QueryPreviewPanel.getLastExecutedQuery(), testQuery);
-        assert.strictEqual(QueryPreviewPanel.getTabQuery("tab-1"), testQuery);
-      });
-
-      test("should set and get tab query", () => {
-        const tabId = "test-tab";
-        const testQuery = "SELECT * FROM test_table";
-        
-        QueryPreviewPanel.setTabQuery(tabId, testQuery);
-        
-        assert.strictEqual(QueryPreviewPanel.getTabQuery(tabId), testQuery);
-      });
-
-      test("should set and get tab asset path", () => {
-        const tabId = "test-tab";
-        const assetPath = "/path/to/asset.sql";
-        
-        QueryPreviewPanel.setTabAssetPath(tabId, assetPath);
-        
-        assert.strictEqual(QueryPreviewPanel.getTabAssetPath(tabId), assetPath);
-      });
-
-      test("should update last asset path when setting tab-1", () => {
-        const assetPath = "/path/to/asset.sql";
-        
-        QueryPreviewPanel.setTabAssetPath("tab-1", assetPath);
-        
-        assert.strictEqual(QueryPreviewPanel.getTabAssetPath("tab-1"), assetPath);
-        assert.strictEqual(QueryPreviewPanel.getTabAssetPath("any-other-tab"), assetPath);
-      });
-    });
-
-    suite("Constructor", () => {
-      test("should initialize with extension URI and context", () => {
-        assert.ok(queryPreviewPanel, "QueryPreviewPanel should be created");
-        assert.strictEqual(queryPreviewPanel._extensionUri, mockExtensionUri);
-        assert.strictEqual(queryPreviewPanel._extensionContext, mockExtensionContext);
-      });
-
-      test("should set up event listeners", () => {
-        const onDidChangeActiveTextEditorStub = sinon.stub(vscode.window, "onDidChangeActiveTextEditor");
-        
-        new QueryPreviewPanel(mockExtensionUri, mockExtensionContext);
-        
-        assert.ok(onDidChangeActiveTextEditorStub.calledOnce, "Should set up active text editor listener");
-      });
-    });
-
-    suite("Message Handling", () => {
-      let messageHandler: (message: any) => void;
-
-      setup(() => {
-        const context = {} as vscode.WebviewViewResolveContext;
-        const token = {} as vscode.CancellationToken;
-        
-        queryPreviewPanel.resolveWebviewView(mockWebviewView, context, token);
-        messageHandler = onDidReceiveMessageStub.firstCall.args[0];
-      });
-
-      test("should handle bruin.saveState message", async () => {
-        const testState = { tabs: [{ id: "tab-1", query: "SELECT * FROM test" }] };
-        
-        await messageHandler({ command: "bruin.saveState", payload: testState });
-        
-        assert.ok(globalStateUpdateStub.calledWith("queryPreviewState", sinon.match.any));
-      });
-
-      test("should handle bruin.requestState message", async () => {
-        const testState = { tabs: [{ id: "tab-1", query: "SELECT * FROM test" }] };
-        globalStateGetStub.returns(testState);
-        
-        await messageHandler({ command: "bruin.requestState" });
-        
-        assert.ok((mockWebview.postMessage as sinon.SinonStub).calledWith({
+      const context = {} as vscode.WebviewViewResolveContext;
+      const token = {} as vscode.CancellationToken;
+
+      queryPreviewPanel.resolveWebviewView(mockWebviewView, context, token);
+      messageHandler = onDidReceiveMessageStub.firstCall.args[0];
+    });
+
+    test("should handle bruin.saveState message", async () => {
+      const testState = { tabs: [{ id: "tab-1", query: "SELECT * FROM test" }] };
+
+      await messageHandler({ command: "bruin.saveState", payload: testState });
+
+      assert.ok(globalStateUpdateStub.calledWith("queryPreviewState", sinon.match.any));
+    });
+
+    test("should handle bruin.requestState message", async () => {
+      const testState = { tabs: [{ id: "tab-1", query: "SELECT * FROM test" }] };
+      globalStateGetStub.returns(testState);
+
+      await messageHandler({ command: "bruin.requestState" });
+
+      assert.ok(
+        (mockWebview.postMessage as sinon.SinonStub).calledWith({
           command: "bruin.restoreState",
           payload: testState,
-        }));
-      });
-
-      test("should handle bruin.getQueryOutput message", async () => {
-        const testUri = vscode.Uri.file("/test/file.sql");
-        queryPreviewPanel._lastRenderedDocumentUri = testUri;
-        
-        const message = {
-          command: "bruin.getQueryOutput",
-          payload: {
-            environment: "dev",
-            limit: "100",
-            tabId: "tab-1",
-            startDate: "2025-01-01",
-            endDate: "2025-01-31",
-          },
-        };
-        
-        await messageHandler(message);
-        
-        assert.ok(getQueryOutputStub.calledWith(
-          "dev",
-          "100",
-          testUri,
-          "tab-1",
-          "2025-01-01",
-          "2025-01-31"
-        ));
-      });
-
-      test("should handle bruin.clearQueryOutput message", async () => {
-        const message = {
-          command: "bruin.clearQueryOutput",
-          payload: { tabId: "tab-1" },
-        };
-        
-        await messageHandler(message);
-        
-        assert.ok(postMessageStub.calledWith("query-output-clear", {
+        })
+      );
+    });
+
+    test("should handle bruin.getQueryOutput message", async () => {
+      const testUri = vscode.Uri.file("/test/file.sql");
+      queryPreviewPanel._lastRenderedDocumentUri = testUri;
+
+      const message = {
+        command: "bruin.getQueryOutput",
+        payload: {
+          environment: "dev",
+          limit: "100",
+          tabId: "tab-1",
+          startDate: "2025-01-01",
+          endDate: "2025-01-31",
+        },
+      };
+
+      await messageHandler(message);
+
+      assert.ok(
+        getQueryOutputStub.calledWith("dev", "100", testUri, "tab-1", "2025-01-01", "2025-01-31")
+      );
+    });
+
+    test("should handle bruin.clearQueryOutput message", async () => {
+      const message = {
+        command: "bruin.clearQueryOutput",
+        payload: { tabId: "tab-1" },
+      };
+
+      await messageHandler(message);
+
+      assert.ok(
+        postMessageStub.calledWith("query-output-clear", {
           status: "success",
           message: { tabId: "tab-1" },
-        }));
-      });
-
-
-      test("should handle bruin.exportQueryOutput message with last rendered document", async () => {
-        const testUri = vscode.Uri.file("/test/file.sql");
-        queryPreviewPanel._lastRenderedDocumentUri = testUri;
-        
-        const message = {
-          command: "bruin.exportQueryOutput",
-          payload: { tabId: "tab-1" },
-        };
-        
-        await messageHandler(message);
-        
-        assert.ok(exportQueryResultsStub.calledWith(testUri, "tab-1", null));
-      });
-    });
-
-    suite("loadAndSendQueryOutput", () => {
-      test("should load query output successfully", async () => {
-        const testUri = vscode.Uri.file("/test/file.sql");
-        queryPreviewPanel._lastRenderedDocumentUri = testUri;
-        getQueryOutputStub.resolves();
-        
-        await queryPreviewPanel.loadAndSendQueryOutput("dev", "100", "tab-1", "2025-01-01", "2025-01-31");
-        
-        assert.ok(postMessageStub.calledWith("query-output-message", {
+        })
+      );
+    });
+
+    test("should handle bruin.exportQueryOutput message with last rendered document", async () => {
+      const testUri = vscode.Uri.file("/test/file.sql");
+      queryPreviewPanel._lastRenderedDocumentUri = testUri;
+
+      const message = {
+        command: "bruin.exportQueryOutput",
+        payload: { tabId: "tab-1" },
+      };
+
+      await messageHandler(message);
+
+      assert.ok(exportQueryResultsStub.calledWith(testUri, "tab-1", null));
+    });
+  });
+
+  suite("loadAndSendQueryOutput", () => {
+    test("should load query output successfully", async () => {
+      const testUri = vscode.Uri.file("/test/file.sql");
+      queryPreviewPanel._lastRenderedDocumentUri = testUri;
+      getQueryOutputStub.resolves();
+
+      await queryPreviewPanel.loadAndSendQueryOutput(
+        "dev",
+        "100",
+        "tab-1",
+        "2025-01-01",
+        "2025-01-31"
+      );
+
+      assert.ok(
+        postMessageStub.calledWith("query-output-message", {
           status: "loading",
           message: true,
           tabId: "tab-1",
-        }));
-        assert.ok(getQueryOutputStub.calledWith("dev", "100", testUri, "tab-1", "2025-01-01", "2025-01-31"));
-      });
-
-      test("should handle error when loading query output", async () => {
-        const testUri = vscode.Uri.file("/test/file.sql");
-        queryPreviewPanel._lastRenderedDocumentUri = testUri;
-        const testError = new Error("Query execution failed");
-        getQueryOutputStub.rejects(testError);
-        
-        await queryPreviewPanel.loadAndSendQueryOutput("dev", "100", "tab-1");
-        
-        assert.ok(postMessageStub.calledWith("query-output-message", {
+        })
+      );
+      assert.ok(
+        getQueryOutputStub.calledWith("dev", "100", testUri, "tab-1", "2025-01-01", "2025-01-31")
+      );
+    });
+
+    test("should handle error when loading query output", async () => {
+      const testUri = vscode.Uri.file("/test/file.sql");
+      queryPreviewPanel._lastRenderedDocumentUri = testUri;
+      const testError = new Error("Query execution failed");
+      getQueryOutputStub.rejects(testError);
+
+      await queryPreviewPanel.loadAndSendQueryOutput("dev", "100", "tab-1");
+
+      assert.ok(
+        postMessageStub.calledWith("query-output-message", {
           status: "error",
           message: "Query execution failed",
           tabId: "tab-1",
-        }));
-      });
-
-      test("should return early when no last rendered document", async () => {
-        queryPreviewPanel._lastRenderedDocumentUri = undefined;
-        
-        await queryPreviewPanel.loadAndSendQueryOutput("dev", "100", "tab-1");
-        
-        assert.ok(getQueryOutputStub.notCalled, "Should not call getQueryOutput without document URI");
-      });
-    });
-
-    suite("State Persistence", () => {
-      test("should handle missing extension context", async () => {
-        queryPreviewPanel._extensionContext = undefined;
-        
-        try {
-          await queryPreviewPanel._persistState({});
-          assert.fail("Should throw error for missing extension context");
-        } catch (error) {
-          assert.strictEqual((error as Error).message, "Extension context not found");
-        }
-      });
-    });
-
-    suite("postMessage", () => {
-      test("should post message when view exists", () => {
-        QueryPreviewPanel._view = mockWebviewView;
-        
-        QueryPreviewPanel.postMessage("test-message", { status: "success", message: "test" });
-        
-        assert.ok((mockWebview.postMessage as sinon.SinonStub).calledWith({
+        })
+      );
+    });
+
+    test("should return early when no last rendered document", async () => {
+      queryPreviewPanel._lastRenderedDocumentUri = undefined;
+
+      await queryPreviewPanel.loadAndSendQueryOutput("dev", "100", "tab-1");
+
+      assert.ok(
+        getQueryOutputStub.notCalled,
+        "Should not call getQueryOutput without document URI"
+      );
+    });
+  });
+
+  suite("State Persistence", () => {
+    test("should handle missing extension context", async () => {
+      queryPreviewPanel._extensionContext = undefined;
+
+      try {
+        await queryPreviewPanel._persistState({});
+        assert.fail("Should throw error for missing extension context");
+      } catch (error) {
+        assert.strictEqual((error as Error).message, "Extension context not found");
+      }
+    });
+  });
+
+  suite("postMessage", () => {
+    test("should post message when view exists", () => {
+      QueryPreviewPanel._view = mockWebviewView;
+
+      QueryPreviewPanel.postMessage("test-message", { status: "success", message: "test" });
+
+      assert.ok(
+        (mockWebview.postMessage as sinon.SinonStub).calledWith({
           command: "test-message",
           payload: { status: "success", message: "test" },
-        }));
+        })
+      );
+    });
+
+    test("should not post message when view does not exist", () => {
+      QueryPreviewPanel._view = undefined;
+
+      QueryPreviewPanel.postMessage("test-message", { status: "success", message: "test" });
+
+      assert.ok(
+        (mockWebview.postMessage as sinon.SinonStub).notCalled,
+        "Should not post message when view is undefined"
+      );
+    });
+
+    test("should store dates when receiving date updates", () => {
+      QueryPreviewPanel._view = mockWebviewView;
+
+      QueryPreviewPanel.postMessage("update-query-dates", {
+        status: "success",
+        message: { startDate: "2025-01-01", endDate: "2025-01-31" },
       });
 
-      test("should not post message when view does not exist", () => {
-        QueryPreviewPanel._view = undefined;
-        
-        QueryPreviewPanel.postMessage("test-message", { status: "success", message: "test" });
-        
-        assert.ok((mockWebview.postMessage as sinon.SinonStub).notCalled, "Should not post message when view is undefined");
+      assert.deepStrictEqual((QueryPreviewPanel as any).currentDates, {
+        start: "2025-01-01",
+        end: "2025-01-31",
       });
-
-      test("should store dates when receiving date updates", () => {
-        QueryPreviewPanel._view = mockWebviewView;
-        
-        QueryPreviewPanel.postMessage("update-query-dates", {
-          status: "success",
-          message: { startDate: "2025-01-01", endDate: "2025-01-31" },
-        });
-        
-        assert.deepStrictEqual((QueryPreviewPanel as any).currentDates, {
-          start: "2025-01-01",
-          end: "2025-01-31",
-        });
-      });
-    });
-
-    suite("initPanel", () => {
-      test("should initialize panel with text editor", async () => {
-        const mockEditor = {
-          document: { uri: vscode.Uri.file("/test/file.sql") },
-        } as vscode.TextEditor;
-        
-        const initStub = sinon.stub(queryPreviewPanel, "init").resolves();
-        
-        await queryPreviewPanel.initPanel(mockEditor);
-        
-        assert.strictEqual(queryPreviewPanel._lastRenderedDocumentUri, mockEditor.document.uri);
-        assert.ok(initStub.calledOnce);
-      });
-
-      test("should initialize panel with text document change event", async () => {
-        const mockEvent = {
-          document: { uri: vscode.Uri.file("/test/file.sql") },
-        } as vscode.TextDocumentChangeEvent;
-        
-        const initStub = sinon.stub(queryPreviewPanel, "init").resolves();
-        
-        await queryPreviewPanel.initPanel(mockEvent);
-        
-        assert.strictEqual(queryPreviewPanel._lastRenderedDocumentUri, mockEvent.document.uri);
-        assert.ok(initStub.calledOnce);
-      });
-    });
-
-    suite("Dispose", () => {
-      test("should dispose all disposables", () => {
-        const mockDisposable = { dispose: sinon.stub() };
-        queryPreviewPanel.disposables = [mockDisposable];
-        
-        queryPreviewPanel.dispose();
-        
-        assert.ok(mockDisposable.dispose.calledOnce);
-        assert.strictEqual(queryPreviewPanel.disposables.length, 0);
-      });
-    });
-  });
-
-  suite("BruinInternalParse Tests", () => {
-    let bruinInternalParse: BruinInternalParse;
-    let runStub: sinon.SinonStub;
-    let postMessageToPanelsStub: sinon.SinonStub;
-    let consoleTimeStub: sinon.SinonStub;
-    let consoleTimeEndStub: sinon.SinonStub;
-    let bruinLineageInternalParseStub: sinon.SinonStub;
-    let parsePipelineConfigStub: sinon.SinonStub;
-    let bruinPanelPostMessageStub: sinon.SinonStub;
-
-    setup(() => {
-      bruinInternalParse = new BruinInternalParse("path/to/bruin", "path/to/working/directory");
-      runStub = sinon.stub(bruinInternalParse as any, "run");
-      postMessageToPanelsStub = sinon.stub(bruinInternalParse as any, "postMessageToPanels");
-      consoleTimeStub = sinon.stub(console, "time");
-      consoleTimeEndStub = sinon.stub(console, "timeEnd");
-      
-      // Mock BruinLineageInternalParse
-      const mockBruinLineageInternalParse = {
-        parsePipelineConfig: sinon.stub(),
-      };
-      bruinLineageInternalParseStub = sinon.stub().returns(mockBruinLineageInternalParse);
-      parsePipelineConfigStub = mockBruinLineageInternalParse.parsePipelineConfig;
-      
-      // Mock BruinPanel.postMessage
-      bruinPanelPostMessageStub = sinon.stub(BruinPanel, "postMessage");
-      
-      // Replace the BruinLineageInternalParse constructor
-      sinon.replace(require("../bruin/bruinFlowLineage"), "BruinLineageInternalParse", bruinLineageInternalParseStub);
-    });
-
-    teardown(() => {
-      sinon.restore();
-    });
-
-    test("should return 'internal' as the bruin command", () => {
-      const result = (bruinInternalParse as any).bruinCommand();
-      assert.strictEqual(result, "internal");
-    });
-
-    test("should handle pipeline.yml files successfully", async () => {
+    });
+  });
+
+  suite("initPanel", () => {
+    test("should initialize panel with text editor", async () => {
+      const mockEditor = {
+        document: { uri: vscode.Uri.file("/test/file.sql") },
+      } as vscode.TextEditor;
+
+      const initStub = sinon.stub(queryPreviewPanel, "init").resolves();
+
+      await queryPreviewPanel.initPanel(mockEditor);
+
+      assert.strictEqual(queryPreviewPanel._lastRenderedDocumentUri, mockEditor.document.uri);
+      assert.ok(initStub.calledOnce);
+    });
+
+    test("should initialize panel with text document change event", async () => {
+      const mockEvent = {
+        document: { uri: vscode.Uri.file("/test/file.sql") },
+      } as vscode.TextDocumentChangeEvent;
+
+      const initStub = sinon.stub(queryPreviewPanel, "init").resolves();
+
+      await queryPreviewPanel.initPanel(mockEvent);
+
+      assert.strictEqual(queryPreviewPanel._lastRenderedDocumentUri, mockEvent.document.uri);
+      assert.ok(initStub.calledOnce);
+    });
+  });
+
+  suite("Dispose", () => {
+    test("should dispose all disposables", () => {
+      const mockDisposable = { dispose: sinon.stub() };
+      queryPreviewPanel.disposables = [mockDisposable];
+
+      queryPreviewPanel.dispose();
+
+      assert.ok(mockDisposable.dispose.calledOnce);
+      assert.strictEqual(queryPreviewPanel.disposables.length, 0);
+    });
+  });
+});
+
+suite("BruinInternalParse Tests", () => {
+  let bruinInternalParse: BruinInternalParse;
+  let runStub: sinon.SinonStub;
+  let postMessageToPanelsStub: sinon.SinonStub;
+  let consoleTimeStub: sinon.SinonStub;
+  let consoleTimeEndStub: sinon.SinonStub;
+  let bruinLineageInternalParseStub: sinon.SinonStub;
+  let parsePipelineConfigStub: sinon.SinonStub;
+  let bruinPanelPostMessageStub: sinon.SinonStub;
+
+  setup(() => {
+    bruinInternalParse = new BruinInternalParse("path/to/bruin", "path/to/working/directory");
+    runStub = sinon.stub(bruinInternalParse as any, "run");
+    postMessageToPanelsStub = sinon.stub(bruinInternalParse as any, "postMessageToPanels");
+    consoleTimeStub = sinon.stub(console, "time");
+    consoleTimeEndStub = sinon.stub(console, "timeEnd");
+
+    // Mock BruinLineageInternalParse
+    const mockBruinLineageInternalParse = {
+      parsePipelineConfig: sinon.stub(),
+    };
+    bruinLineageInternalParseStub = sinon.stub().returns(mockBruinLineageInternalParse);
+    parsePipelineConfigStub = mockBruinLineageInternalParse.parsePipelineConfig;
+
+    // Mock BruinPanel.postMessage
+    bruinPanelPostMessageStub = sinon.stub(BruinPanel, "postMessage");
+
+    // Replace the BruinLineageInternalParse constructor
+    sinon.replace(
+      require("../bruin/bruinFlowLineage"),
+      "BruinLineageInternalParse",
+      bruinLineageInternalParseStub
+    );
+  });
+
+  teardown(() => {
+    sinon.restore();
+  });
+
+  test("should return 'internal' as the bruin command", () => {
+    const result = (bruinInternalParse as any).bruinCommand();
+    assert.strictEqual(result, "internal");
+  });
+
+  test("should handle pipeline.yml files successfully", async () => {
+    const filePath = "path/to/pipeline.yml";
+    const mockPipelineData = {
+      name: "test-pipeline",
+      schedule: "daily",
+      description: "Test pipeline",
+      raw: { name: "test-pipeline", schedule: "daily" },
+    };
+
+    parsePipelineConfigStub.resolves(mockPipelineData);
+
+    await bruinInternalParse.parseAsset(filePath);
+
+    sinon.assert.calledOnce(consoleTimeStub);
+    sinon.assert.calledWith(consoleTimeStub, "parseAsset");
+    sinon.assert.calledOnce(bruinLineageInternalParseStub);
+    sinon.assert.calledOnce(parsePipelineConfigStub);
+    sinon.assert.calledWith(parsePipelineConfigStub, filePath);
+    sinon.assert.calledOnce(postMessageToPanelsStub);
+    sinon.assert.calledWith(
+      postMessageToPanelsStub,
+      "success",
+      JSON.stringify({
+        type: "pipelineConfig",
+        ...mockPipelineData,
+        filePath,
+      })
+    );
+    sinon.assert.calledOnce(consoleTimeEndStub);
+    sinon.assert.calledWith(consoleTimeEndStub, "parseAsset");
+  });
+
+  test("should handle pipeline.yaml files successfully", async () => {
+    const filePath = "path/to/pipeline.yaml";
+    const mockPipelineData = {
+      name: "test-pipeline",
+      schedule: "daily",
+      description: "Test pipeline",
+      raw: { name: "test-pipeline", schedule: "daily" },
+    };
+
+    parsePipelineConfigStub.resolves(mockPipelineData);
+
+    await bruinInternalParse.parseAsset(filePath);
+
+    sinon.assert.calledOnce(bruinLineageInternalParseStub);
+    sinon.assert.calledOnce(parsePipelineConfigStub);
+    sinon.assert.calledWith(parsePipelineConfigStub, filePath);
+  });
+
+  test("should handle pipeline parsing timeout", async () => {
+    const filePath = "path/to/pipeline.yml";
+
+    parsePipelineConfigStub.rejects(new Error("Parsing timeout"));
+
+    await bruinInternalParse.parseAsset(filePath);
+
+    sinon.assert.calledOnce(postMessageToPanelsStub);
+    sinon.assert.calledWith(postMessageToPanelsStub, "error", "Parsing timeout");
+    sinon.assert.calledOnce(consoleTimeEndStub);
+  });
+
+  test("should handle bruin.yml files", async () => {
+    const filePath = "path/to/bruin.yml";
+
+    await bruinInternalParse.parseAsset(filePath);
+
+    sinon.assert.calledOnce(postMessageToPanelsStub);
+    sinon.assert.calledWith(
+      postMessageToPanelsStub,
+      "success",
+      JSON.stringify({
+        type: "bruinConfig",
+        filePath,
+      })
+    );
+    sinon.assert.calledOnce(consoleTimeEndStub);
+  });
+
+  test("should handle bruin.yaml files", async () => {
+    const filePath = "path/to/bruin.yaml";
+
+    await bruinInternalParse.parseAsset(filePath);
+
+    sinon.assert.calledOnce(postMessageToPanelsStub);
+    sinon.assert.calledWith(
+      postMessageToPanelsStub,
+      "success",
+      JSON.stringify({
+        type: "bruinConfig",
+        filePath,
+      })
+    );
+  });
+
+  test("should handle other asset types successfully", async () => {
+    const filePath = "path/to/asset.sql";
+    const mockResult = '{"asset": "data"}';
+
+    runStub.resolves(mockResult);
+
+    await bruinInternalParse.parseAsset(filePath);
+
+    sinon.assert.calledOnce(runStub);
+    sinon.assert.calledWith(runStub, ["parse-asset", filePath], { ignoresErrors: false });
+
+    // Wait for the promise to resolve
+    await new Promise((resolve) => setTimeout(resolve, 10));
+
+    sinon.assert.calledOnce(postMessageToPanelsStub);
+    sinon.assert.calledWith(postMessageToPanelsStub, "success", mockResult);
+    sinon.assert.calledOnce(consoleTimeEndStub);
+  });
+
+  test("should handle other asset types with custom flags", async () => {
+    const filePath = "path/to/asset.sql";
+    const options = { flags: ["custom-flag"], ignoresErrors: true };
+
+    runStub.resolves('{"result": "success"}');
+
+    await bruinInternalParse.parseAsset(filePath, options);
+
+    sinon.assert.calledOnce(runStub);
+    sinon.assert.calledWith(runStub, ["custom-flag", filePath], { ignoresErrors: true });
+  });
+
+  test("should handle unexpected errors in parseAsset", async () => {
+    const filePath = "path/to/asset.sql";
+    const error = new Error("Unexpected error");
+
+    runStub.throws(error);
+
+    await bruinInternalParse.parseAsset(filePath);
+
+    sinon.assert.calledOnce(postMessageToPanelsStub);
+    sinon.assert.calledWith(postMessageToPanelsStub, "error", "Unexpected error");
+    sinon.assert.calledOnce(consoleTimeEndStub);
+  });
+});
+
+suite("BruinLineageInternalParse Tests", () => {
+  let bruinLineageInternalParse: any;
+  let runStub: sinon.SinonStub;
+  let updateLineageDataStub: sinon.SinonStub;
+  let showErrorMessageStub: sinon.SinonStub;
+  let getCurrentPipelinePathStub: sinon.SinonStub;
+  let isConfigFileStub: sinon.SinonStub;
+  let consoleErrorStub: sinon.SinonStub;
+
+  setup(async () => {
+    // Import the class dynamically
+    const { BruinLineageInternalParse } = await import("../bruin/bruinFlowLineage");
+    bruinLineageInternalParse = new BruinLineageInternalParse(
+      "path/to/bruin",
+      "path/to/working/directory"
+    );
+
+    // Setup stubs
+    runStub = sinon.stub(bruinLineageInternalParse as any, "run");
+    updateLineageDataStub = sinon.stub();
+    showErrorMessageStub = sinon.stub(vscode.window, "showErrorMessage");
+    getCurrentPipelinePathStub = sinon.stub();
+    isConfigFileStub = sinon.stub();
+    consoleErrorStub = sinon.stub(console, "error");
+
+    // Replace module dependencies
+    const bruinUtilsModule = await import("../bruin/bruinUtils");
+    sinon.replace(bruinUtilsModule, "getCurrentPipelinePath", getCurrentPipelinePathStub);
+
+    const helperUtilsModule = await import("../utilities/helperUtils");
+    sinon.replace(helperUtilsModule, "isConfigFile", isConfigFileStub);
+
+    const lineagePanelModule = await import("../panels/LineagePanel");
+    sinon.replace(lineagePanelModule, "updateLineageData", updateLineageDataStub);
+  });
+
+  teardown(() => {
+    sinon.restore();
+  });
+
+  test("should return 'internal' as the bruin command", () => {
+    const result = (bruinLineageInternalParse as any).bruinCommand();
+    assert.strictEqual(result, "internal");
+  });
+
+  suite("parsePipelineConfig", () => {
+    test("should parse pipeline config successfully", async () => {
       const filePath = "path/to/pipeline.yml";
       const mockPipelineData = {
         name: "test-pipeline",
         schedule: "daily",
-        description: "Test pipeline",
-        raw: { name: "test-pipeline", schedule: "daily" }
+        description: "Test pipeline description",
+        raw: { name: "test-pipeline", schedule: "daily" },
       };
-      
-      parsePipelineConfigStub.resolves(mockPipelineData);
-      
-      await bruinInternalParse.parseAsset(filePath);
-      
-      sinon.assert.calledOnce(consoleTimeStub);
-      sinon.assert.calledWith(consoleTimeStub, "parseAsset");
-      sinon.assert.calledOnce(bruinLineageInternalParseStub);
-      sinon.assert.calledOnce(parsePipelineConfigStub);
-      sinon.assert.calledWith(parsePipelineConfigStub, filePath);
-      sinon.assert.calledOnce(postMessageToPanelsStub);
-      sinon.assert.calledWith(postMessageToPanelsStub, "success", JSON.stringify({
-        type: "pipelineConfig",
-        ...mockPipelineData,
-        filePath
-      }));
-      sinon.assert.calledOnce(consoleTimeEndStub);
-      sinon.assert.calledWith(consoleTimeEndStub, "parseAsset");
-    });
-
-    test("should handle pipeline.yaml files successfully", async () => {
-      const filePath = "path/to/pipeline.yaml";
-      const mockPipelineData = {
+
+      runStub.resolves(JSON.stringify(mockPipelineData));
+
+      const result = await bruinLineageInternalParse.parsePipelineConfig(filePath);
+
+      sinon.assert.calledOnce(runStub);
+      sinon.assert.calledWith(runStub, ["parse-pipeline", filePath], { ignoresErrors: false });
+
+      assert.deepStrictEqual(result, {
         name: "test-pipeline",
         schedule: "daily",
-        description: "Test pipeline",
-        raw: { name: "test-pipeline", schedule: "daily" }
-      };
-      
-      parsePipelineConfigStub.resolves(mockPipelineData);
-      
-      await bruinInternalParse.parseAsset(filePath);
-      
-      sinon.assert.calledOnce(bruinLineageInternalParseStub);
-      sinon.assert.calledOnce(parsePipelineConfigStub);
-      sinon.assert.calledWith(parsePipelineConfigStub, filePath);
-    });
-
-    test("should handle pipeline parsing timeout", async () => {
+        description: "Test pipeline description",
+        raw: mockPipelineData,
+      });
+    });
+
+    test("should parse pipeline config with custom flags", async () => {
       const filePath = "path/to/pipeline.yml";
-      
-      parsePipelineConfigStub.rejects(new Error("Parsing timeout"));
-      
-      await bruinInternalParse.parseAsset(filePath);
-      
-      sinon.assert.calledOnce(postMessageToPanelsStub);
-      sinon.assert.calledWith(postMessageToPanelsStub, "error", "Parsing timeout");
-      sinon.assert.calledOnce(consoleTimeEndStub);
-    });
-
-    test("should handle bruin.yml files", async () => {
-      const filePath = "path/to/bruin.yml";
-      
-      await bruinInternalParse.parseAsset(filePath);
-      
-      sinon.assert.calledOnce(postMessageToPanelsStub);
-      sinon.assert.calledWith(postMessageToPanelsStub, "success", JSON.stringify({
-        type: "bruinConfig",
-        filePath
-      }));
-      sinon.assert.calledOnce(consoleTimeEndStub);
-    });
-
-    test("should handle bruin.yaml files", async () => {
-      const filePath = "path/to/bruin.yaml";
-      
-      await bruinInternalParse.parseAsset(filePath);
-      
-      sinon.assert.calledOnce(postMessageToPanelsStub);
-      sinon.assert.calledWith(postMessageToPanelsStub, "success", JSON.stringify({
-        type: "bruinConfig",
-        filePath
-      }));
-    });
-
-    test("should handle other asset types successfully", async () => {
+      const options = { flags: ["custom-flag"], ignoresErrors: true };
+      const mockPipelineData = { name: "test-pipeline" };
+
+      runStub.resolves(JSON.stringify(mockPipelineData));
+
+      await bruinLineageInternalParse.parsePipelineConfig(filePath, options);
+
+      sinon.assert.calledWith(runStub, ["custom-flag", filePath], { ignoresErrors: true });
+    });
+
+    test("should handle missing fields in pipeline data", async () => {
+      const filePath = "path/to/pipeline.yml";
+      const mockPipelineData = { someOtherField: "value" };
+
+      runStub.resolves(JSON.stringify(mockPipelineData));
+
+      const result = await bruinLineageInternalParse.parsePipelineConfig(filePath);
+
+      assert.deepStrictEqual(result, {
+        name: "",
+        schedule: "",
+        description: "",
+        raw: mockPipelineData,
+      });
+    });
+
+    test("should handle JSON parse errors", async () => {
+      const filePath = "path/to/pipeline.yml";
+      const invalidJson = "invalid json";
+
+      runStub.resolves(invalidJson);
+
+      try {
+        await bruinLineageInternalParse.parsePipelineConfig(filePath);
+        assert.fail("Expected error to be thrown");
+      } catch (error) {
+        assert.ok(error instanceof SyntaxError, "Should throw SyntaxError for invalid JSON");
+      }
+    });
+
+    test("should handle run method errors", async () => {
+      const filePath = "path/to/pipeline.yml";
+      const error = new Error("Command failed");
+
+      runStub.rejects(error);
+
+      try {
+        await bruinLineageInternalParse.parsePipelineConfig(filePath);
+        assert.fail("Expected error to be thrown");
+      } catch (error: any) {
+        assert.strictEqual(error.message, "Command failed");
+      }
+    });
+  });
+
+  suite("parseAssetLineage", () => {
+    test("should parse asset lineage successfully", async () => {
       const filePath = "path/to/asset.sql";
-      const mockResult = '{"asset": "data"}';
-      
-      runStub.resolves(mockResult);
-      
-      await bruinInternalParse.parseAsset(filePath);
-      
-      sinon.assert.calledOnce(runStub);
-      sinon.assert.calledWith(runStub, ["parse-asset", filePath], { ignoresErrors: false });
-      
-      // Wait for the promise to resolve
-      await new Promise(resolve => setTimeout(resolve, 10));
-      
-      sinon.assert.calledOnce(postMessageToPanelsStub);
-      sinon.assert.calledWith(postMessageToPanelsStub, "success", mockResult);
-      sinon.assert.calledOnce(consoleTimeEndStub);
-    });
-
-    test("should handle other asset types with custom flags", async () => {
-      const filePath = "path/to/asset.sql";
-      const options = { flags: ["custom-flag"], ignoresErrors: true };
-      
-      runStub.resolves('{"result": "success"}');
-      
-      await bruinInternalParse.parseAsset(filePath, options);
-      
-      sinon.assert.calledOnce(runStub);
-      sinon.assert.calledWith(runStub, ["custom-flag", filePath], { ignoresErrors: true });
-    });
-
-
-    test("should handle unexpected errors in parseAsset", async () => {
-      const filePath = "path/to/asset.sql";
-      const error = new Error("Unexpected error");
-      
-      runStub.throws(error);
-      
-      await bruinInternalParse.parseAsset(filePath);
-      
-      sinon.assert.calledOnce(postMessageToPanelsStub);
-      sinon.assert.calledWith(postMessageToPanelsStub, "error", "Unexpected error");
-      sinon.assert.calledOnce(consoleTimeEndStub);
-    });
-  });
-
-  suite("BruinLineageInternalParse Tests", () => {
-    let bruinLineageInternalParse: any;
-    let runStub: sinon.SinonStub;
-    let updateLineageDataStub: sinon.SinonStub;
-    let showErrorMessageStub: sinon.SinonStub;
-    let getCurrentPipelinePathStub: sinon.SinonStub;
-    let isConfigFileStub: sinon.SinonStub;
-    let consoleErrorStub: sinon.SinonStub;
-
-    setup(async () => {
-      // Import the class dynamically
-      const { BruinLineageInternalParse } = await import("../bruin/bruinFlowLineage");
-      bruinLineageInternalParse = new BruinLineageInternalParse("path/to/bruin", "path/to/working/directory");
-      
-      // Setup stubs
-      runStub = sinon.stub(bruinLineageInternalParse as any, "run");
-      updateLineageDataStub = sinon.stub();
-      showErrorMessageStub = sinon.stub(vscode.window, "showErrorMessage");
-      getCurrentPipelinePathStub = sinon.stub();
-      isConfigFileStub = sinon.stub();
-      consoleErrorStub = sinon.stub(console, "error");
-
-      // Replace module dependencies
-      const bruinUtilsModule = await import("../bruin/bruinUtils");
-      sinon.replace(bruinUtilsModule, "getCurrentPipelinePath", getCurrentPipelinePathStub);
-      
-      const helperUtilsModule = await import("../utilities/helperUtils");
-      sinon.replace(helperUtilsModule, "isConfigFile", isConfigFileStub);
-      
-      const lineagePanelModule = await import("../panels/LineagePanel");
-      sinon.replace(lineagePanelModule, "updateLineageData", updateLineageDataStub);
-    });
-
-    teardown(() => {
-      sinon.restore();
-    });
-
-    test("should return 'internal' as the bruin command", () => {
-      const result = (bruinLineageInternalParse as any).bruinCommand();
-      assert.strictEqual(result, "internal");
-    });
-
-    suite("parsePipelineConfig", () => {
-      test("should parse pipeline config successfully", async () => {
-        const filePath = "path/to/pipeline.yml";
-        const mockPipelineData = {
-          name: "test-pipeline",
-          schedule: "daily",
-          description: "Test pipeline description",
-          raw: { name: "test-pipeline", schedule: "daily" }
-        };
-        
-        runStub.resolves(JSON.stringify(mockPipelineData));
-        
-        const result = await bruinLineageInternalParse.parsePipelineConfig(filePath);
-        
-        sinon.assert.calledOnce(runStub);
-        sinon.assert.calledWith(runStub, ["parse-pipeline", filePath], { ignoresErrors: false });
-        
-        assert.deepStrictEqual(result, {
-          name: "test-pipeline",
-          schedule: "daily",
-          description: "Test pipeline description",
-          raw: mockPipelineData
-        });
-      });
-
-      test("should parse pipeline config with custom flags", async () => {
-        const filePath = "path/to/pipeline.yml";
-        const options = { flags: ["custom-flag"], ignoresErrors: true };
-        const mockPipelineData = { name: "test-pipeline" };
-        
-        runStub.resolves(JSON.stringify(mockPipelineData));
-        
-        await bruinLineageInternalParse.parsePipelineConfig(filePath, options);
-        
-        sinon.assert.calledWith(runStub, ["custom-flag", filePath], { ignoresErrors: true });
-      });
-
-      test("should handle missing fields in pipeline data", async () => {
-        const filePath = "path/to/pipeline.yml";
-        const mockPipelineData = { someOtherField: "value" };
-        
-        runStub.resolves(JSON.stringify(mockPipelineData));
-        
-        const result = await bruinLineageInternalParse.parsePipelineConfig(filePath);
-        
-        assert.deepStrictEqual(result, {
-          name: "",
-          schedule: "",
-          description: "",
-          raw: mockPipelineData
-        });
-      });
-
-      test("should handle JSON parse errors", async () => {
-        const filePath = "path/to/pipeline.yml";
-        const invalidJson = "invalid json";
-        
-        runStub.resolves(invalidJson);
-        
-        try {
-          await bruinLineageInternalParse.parsePipelineConfig(filePath);
-          assert.fail("Expected error to be thrown");
-        } catch (error) {
-          assert.ok(error instanceof SyntaxError, "Should throw SyntaxError for invalid JSON");
-        }
-      });
-
-      test("should handle run method errors", async () => {
-        const filePath = "path/to/pipeline.yml";
-        const error = new Error("Command failed");
-        
-        runStub.rejects(error);
-        
-        try {
-          await bruinLineageInternalParse.parsePipelineConfig(filePath);
-          assert.fail("Expected error to be thrown");
-        } catch (error: any) {
-          assert.strictEqual(error.message, "Command failed");
-        }
-      });
-    });
-
-    suite("parseAssetLineage", () => {
-      test("should parse asset lineage successfully", async () => {
-        const filePath = "path/to/asset.sql";
-        const pipelinePath = "path/to/pipeline.yml";
-        const mockPipelineData = {
-          assets: [
-            {
-              id: "asset-1",
-              name: "test-asset",
-              definition_file: { path: filePath }
-            }
-          ]
-        };
-        
-        isConfigFileStub.returns(false);
-        getCurrentPipelinePathStub.resolves(pipelinePath);
-        runStub.resolves(JSON.stringify(mockPipelineData));
-        
-        await bruinLineageInternalParse.parseAssetLineage(filePath);
-        
-        sinon.assert.calledOnce(isConfigFileStub);
-        sinon.assert.calledWith(isConfigFileStub, filePath);
-        sinon.assert.calledOnce(getCurrentPipelinePathStub);
-        sinon.assert.calledWith(getCurrentPipelinePathStub, filePath);
-        sinon.assert.calledOnce(runStub);
-        sinon.assert.calledWith(runStub, ["parse-pipeline", pipelinePath], { ignoresErrors: false });
-        sinon.assert.calledOnce(updateLineageDataStub);
-        sinon.assert.calledWith(updateLineageDataStub, {
-          status: "success",
-          message: {
+      const pipelinePath = "path/to/pipeline.yml";
+      const mockPipelineData = {
+        assets: [
+          {
             id: "asset-1",
             name: "test-asset",
-            pipeline: JSON.stringify(mockPipelineData)
-          }
-        });
+            definition_file: { path: filePath },
+          },
+        ],
+      };
+
+      isConfigFileStub.returns(false);
+      getCurrentPipelinePathStub.resolves(pipelinePath);
+      runStub.resolves(JSON.stringify(mockPipelineData));
+
+      await bruinLineageInternalParse.parseAssetLineage(filePath);
+
+      sinon.assert.calledOnce(isConfigFileStub);
+      sinon.assert.calledWith(isConfigFileStub, filePath);
+      sinon.assert.calledOnce(getCurrentPipelinePathStub);
+      sinon.assert.calledWith(getCurrentPipelinePathStub, filePath);
+      sinon.assert.calledOnce(runStub);
+      sinon.assert.calledWith(runStub, ["parse-pipeline", pipelinePath], { ignoresErrors: false });
+      sinon.assert.calledOnce(updateLineageDataStub);
+      sinon.assert.calledWith(updateLineageDataStub, {
+        status: "success",
+        message: {
+          id: "asset-1",
+          name: "test-asset",
+          pipeline: JSON.stringify(mockPipelineData),
+        },
       });
-
-      test("should return early for config files", async () => {
-        const filePath = "path/to/config.yml";
-        
-        isConfigFileStub.returns(true);
-        
-        await bruinLineageInternalParse.parseAssetLineage(filePath);
-        
-        sinon.assert.calledOnce(isConfigFileStub);
-        sinon.assert.calledWith(isConfigFileStub, filePath);
-        sinon.assert.notCalled(getCurrentPipelinePathStub);
-        sinon.assert.notCalled(runStub);
-        sinon.assert.notCalled(updateLineageDataStub);
+    });
+
+    test("should return early for config files", async () => {
+      const filePath = "path/to/config.yml";
+
+      isConfigFileStub.returns(true);
+
+      await bruinLineageInternalParse.parseAssetLineage(filePath);
+
+      sinon.assert.calledOnce(isConfigFileStub);
+      sinon.assert.calledWith(isConfigFileStub, filePath);
+      sinon.assert.notCalled(getCurrentPipelinePathStub);
+      sinon.assert.notCalled(runStub);
+      sinon.assert.notCalled(updateLineageDataStub);
+    });
+
+    test("should handle CLI not installed error", async () => {
+      const filePath = "path/to/asset.sql";
+      const error = { error: "No help topic for 'internal'" };
+
+      isConfigFileStub.returns(false);
+      getCurrentPipelinePathStub.resolves("path/to/pipeline.yml");
+      runStub.rejects(error);
+
+      await bruinLineageInternalParse.parseAssetLineage(filePath);
+
+      sinon.assert.calledOnce(showErrorMessageStub);
+      sinon.assert.calledWith(
+        showErrorMessageStub,
+        "Bruin CLI is not installed or is outdated. Please install or update Bruin CLI to use this feature."
+      );
+      sinon.assert.calledWith(updateLineageDataStub, {
+        status: "error",
+        message:
+          "Bruin CLI is not installed or is outdated. Please install or update Bruin CLI to use this feature.",
       });
-
-      test("should handle CLI not installed error", async () => {
-        const filePath = "path/to/asset.sql";
-        const error = { error: "No help topic for 'internal'" };
-        
-        isConfigFileStub.returns(false);
-        getCurrentPipelinePathStub.resolves("path/to/pipeline.yml");
-        runStub.rejects(error);
-        
-        await bruinLineageInternalParse.parseAssetLineage(filePath);
-        
-        sinon.assert.calledOnce(showErrorMessageStub);
-        sinon.assert.calledWith(showErrorMessageStub, "Bruin CLI is not installed or is outdated. Please install or update Bruin CLI to use this feature.");
-        sinon.assert.calledWith(updateLineageDataStub, {
-          status: "error",
-          message: "Bruin CLI is not installed or is outdated. Please install or update Bruin CLI to use this feature."
-        });
+    });
+
+    test("should handle string errors", async () => {
+      const filePath = "path/to/asset.sql";
+      const error = "String error message";
+
+      isConfigFileStub.returns(false);
+      getCurrentPipelinePathStub.resolves("path/to/pipeline.yml");
+      runStub.rejects(error);
+
+      await bruinLineageInternalParse.parseAssetLineage(filePath);
+
+      sinon.assert.calledWith(updateLineageDataStub, {
+        status: "error",
+        message: "String error message",
       });
-
-      test("should handle string errors", async () => {
-        const filePath = "path/to/asset.sql";
-        const error = "String error message";
-        
-        isConfigFileStub.returns(false);
-        getCurrentPipelinePathStub.resolves("path/to/pipeline.yml");
-        runStub.rejects(error);
-        
-        await bruinLineageInternalParse.parseAssetLineage(filePath);
-        
-        sinon.assert.calledWith(updateLineageDataStub, {
-          status: "error",
-          message: "String error message"
-        });
+    });
+
+    test("should handle object errors with error property", async () => {
+      const filePath = "path/to/asset.sql";
+      const error = { error: "Object error message" };
+
+      isConfigFileStub.returns(false);
+      getCurrentPipelinePathStub.resolves("path/to/pipeline.yml");
+      runStub.rejects(error);
+
+      await bruinLineageInternalParse.parseAssetLineage(filePath);
+
+      sinon.assert.calledWith(updateLineageDataStub, {
+        status: "error",
+        message: "Object error message",
       });
-
-      test("should handle object errors with error property", async () => {
-        const filePath = "path/to/asset.sql";
-        const error = { error: "Object error message" };
-        
-        isConfigFileStub.returns(false);
-        getCurrentPipelinePathStub.resolves("path/to/pipeline.yml");
-        runStub.rejects(error);
-        
-        await bruinLineageInternalParse.parseAssetLineage(filePath);
-        
-        sinon.assert.calledWith(updateLineageDataStub, {
-          status: "error",
-          message: "Object error message"
-        });
+    });
+
+    test("should parse asset lineage with custom flags", async () => {
+      const filePath = "path/to/asset.sql";
+      const pipelinePath = "path/to/pipeline.yml";
+      const options = { flags: ["custom-flag"], ignoresErrors: true };
+      const mockPipelineData = {
+        assets: [
+          {
+            id: "asset-1",
+            name: "test-asset",
+            definition_file: { path: filePath },
+          },
+        ],
+      };
+
+      isConfigFileStub.returns(false);
+      getCurrentPipelinePathStub.resolves(pipelinePath);
+      runStub.resolves(JSON.stringify(mockPipelineData));
+
+      await bruinLineageInternalParse.parseAssetLineage(filePath, undefined, options);
+
+      sinon.assert.calledWith(runStub, ["custom-flag", pipelinePath], { ignoresErrors: true });
+    });
+  });
+});
+
+suite("LineagePanel Tests", () => {
+  let lineagePanel: any;
+  let baseLineagePanel: any;
+  let assetLineagePanel: any;
+  let mockExtensionUri: vscode.Uri;
+  let mockWebviewView: vscode.WebviewView;
+  let mockWebview: vscode.Webview;
+  let onDidChangeActiveTextEditorStub: sinon.SinonStub;
+  let onDidChangeVisibilityStub: sinon.SinonStub;
+  let onDidReceiveMessageStub: sinon.SinonStub;
+  let postMessageStub: sinon.SinonStub;
+  let flowLineageCommandStub: sinon.SinonStub;
+  let openTextDocumentStub: sinon.SinonStub;
+  let showTextDocumentStub: sinon.SinonStub;
+  let consoleErrorStub: sinon.SinonStub;
+
+  setup(async () => {
+    // Import the classes dynamically
+    const { LineagePanel, BaseLineagePanel, AssetLineagePanel } = await import(
+      "../panels/LineagePanel"
+    );
+
+    mockExtensionUri = vscode.Uri.file("/mock/extension/path");
+
+    // Mock webview objects
+    mockWebview = {
+      postMessage: sinon.stub(),
+      onDidReceiveMessage: sinon.stub(),
+      options: {},
+      cspSource: "default-src",
+      asWebviewUri: sinon.stub(),
+    } as any;
+
+    mockWebviewView = {
+      webview: mockWebview,
+      onDidChangeVisibility: sinon.stub(),
+      visible: true,
+    } as any;
+
+    // Setup stubs
+    onDidChangeActiveTextEditorStub = sinon.stub(vscode.window, "onDidChangeActiveTextEditor");
+    onDidChangeVisibilityStub = mockWebviewView.onDidChangeVisibility as sinon.SinonStub;
+    onDidReceiveMessageStub = mockWebview.onDidReceiveMessage as sinon.SinonStub;
+    postMessageStub = mockWebview.postMessage as sinon.SinonStub;
+    flowLineageCommandStub = sinon.stub();
+    openTextDocumentStub = sinon.stub(vscode.workspace, "openTextDocument");
+    showTextDocumentStub = sinon.stub(vscode.window, "showTextDocument");
+    consoleErrorStub = sinon.stub(console, "error");
+
+    // Replace module dependencies
+    const flowLineageCommandModule = await import("../extension/commands/FlowLineageCommand");
+    sinon.replace(flowLineageCommandModule, "flowLineageCommand", flowLineageCommandStub);
+
+    // Get singleton instance
+    lineagePanel = LineagePanel.getInstance();
+
+    // Create a concrete test class that extends BaseLineagePanel
+    class TestBaseLineagePanel extends BaseLineagePanel {
+      protected getComponentName(): string {
+        return "TestComponent";
+      }
+    }
+
+    // Create instances for testing
+    baseLineagePanel = new TestBaseLineagePanel(mockExtensionUri, "TestPanel");
+    assetLineagePanel = new AssetLineagePanel(mockExtensionUri);
+  });
+
+  teardown(() => {
+    sinon.restore();
+  });
+
+  suite("LineagePanel Singleton", () => {
+    test("should return the same instance on multiple getInstance calls", () => {
+      const { LineagePanel } = require("../panels/LineagePanel");
+      const instance1 = LineagePanel.getInstance();
+      const instance2 = LineagePanel.getInstance();
+
+      assert.strictEqual(instance1, instance2, "Should return the same instance");
+    });
+
+    test("should set and get lineage data", () => {
+      const testData = { status: "success", message: "test data" };
+
+      lineagePanel.setLineageData(testData);
+      const retrievedData = lineagePanel.getLineageData();
+
+      assert.deepStrictEqual(retrievedData, testData, "Should return the set data");
+    });
+
+    test("should notify listeners when data is set", () => {
+      const testData = { status: "success", message: "test data" };
+      const listener = sinon.stub();
+
+      lineagePanel.addListener(listener);
+      lineagePanel.setLineageData(testData);
+
+      sinon.assert.calledOnce(listener);
+      sinon.assert.calledWith(listener, testData);
+    });
+
+    test("should remove listeners correctly", () => {
+      const listener1 = sinon.stub();
+      const listener2 = sinon.stub();
+
+      lineagePanel.addListener(listener1);
+      lineagePanel.addListener(listener2);
+      lineagePanel.removeListener(listener1);
+
+      lineagePanel.setLineageData({ test: "data" });
+
+      sinon.assert.notCalled(listener1);
+      sinon.assert.calledOnce(listener2);
+    });
+
+    test("should handle multiple listeners", () => {
+      const listener1 = sinon.stub();
+      const listener2 = sinon.stub();
+      const testData = { status: "success", message: "test data" };
+
+      lineagePanel.addListener(listener1);
+      lineagePanel.addListener(listener2);
+      lineagePanel.setLineageData(testData);
+
+      sinon.assert.calledOnce(listener1);
+      sinon.assert.calledWith(listener1, testData);
+      sinon.assert.calledOnce(listener2);
+      sinon.assert.calledWith(listener2, testData);
+    });
+  });
+
+  suite("BaseLineagePanel", () => {
+    test("should initialize with extension URI and panel type", () => {
+      assert.strictEqual(baseLineagePanel._extensionUri, mockExtensionUri);
+      assert.strictEqual(baseLineagePanel.panelType, "TestPanel");
+      assert.ok(baseLineagePanel.dataStore, "Should have data store instance");
+    });
+
+    test("should set up active text editor listener", () => {
+      // The listener is set up in the constructor, so we need to check if it was called during setup
+      assert.ok(
+        onDidChangeActiveTextEditorStub.called,
+        "Should set up active text editor listener"
+      );
+    });
+
+    test("should handle active text editor change", async () => {
+      const mockEditor = {
+        document: { uri: vscode.Uri.file("/test/file.sql") },
+      } as vscode.TextEditor;
+
+      const loadLineageDataStub = sinon.stub(baseLineagePanel, "loadLineageData");
+      const initPanelStub = sinon.stub(baseLineagePanel, "initPanel");
+
+      // Simulate the listener being called
+      const listener = onDidChangeActiveTextEditorStub.firstCall.args[0];
+      await listener(mockEditor);
+
+      assert.strictEqual(baseLineagePanel._lastRenderedDocumentUri, mockEditor.document.uri);
+      sinon.assert.calledOnce(loadLineageDataStub);
+      sinon.assert.calledOnce(initPanelStub);
+      sinon.assert.calledWith(initPanelStub, mockEditor);
+    });
+
+    test("should not handle active text editor change for bruin panel scheme", async () => {
+      const mockEditor = {
+        document: { uri: vscode.Uri.parse("vscodebruin:panel") },
+      } as vscode.TextEditor;
+
+      const loadLineageDataStub = sinon.stub(baseLineagePanel, "loadLineageData");
+      const initPanelStub = sinon.stub(baseLineagePanel, "initPanel");
+
+      // Simulate the listener being called
+      const listener = onDidChangeActiveTextEditorStub.firstCall.args[0];
+      await listener(mockEditor);
+
+      // The condition checks if event exists AND scheme is not vscodebruin:panel
+      // Since we're passing a valid event, it should still call the methods
+      // The actual filtering happens in the constructor, not in the listener
+      sinon.assert.calledOnce(loadLineageDataStub);
+      sinon.assert.calledOnce(initPanelStub);
+    });
+
+    test("should load lineage data successfully", async () => {
+      const testUri = vscode.Uri.file("/test/file.sql");
+      baseLineagePanel._lastRenderedDocumentUri = testUri;
+
+      flowLineageCommandStub.resolves();
+
+      await baseLineagePanel.loadLineageData();
+
+      sinon.assert.calledOnce(flowLineageCommandStub);
+      sinon.assert.calledWith(flowLineageCommandStub, testUri);
+    });
+
+    test("should not load lineage data when no URI", async () => {
+      baseLineagePanel._lastRenderedDocumentUri = undefined;
+
+      await baseLineagePanel.loadLineageData();
+
+      sinon.assert.notCalled(flowLineageCommandStub);
+    });
+
+    test("should handle data updates when view is visible", () => {
+      const testData = { status: "success", message: "test data" };
+      baseLineagePanel._view = mockWebviewView;
+      sinon.stub(mockWebviewView, "visible").value(true);
+
+      baseLineagePanel.onDataUpdated(testData);
+
+      sinon.assert.calledOnce(postMessageStub);
+      sinon.assert.calledWith(postMessageStub, {
+        command: "flow-lineage-message",
+        payload: testData,
+        panelType: "TestPanel",
       });
-
-      test("should parse asset lineage with custom flags", async () => {
-        const filePath = "path/to/asset.sql";
-        const pipelinePath = "path/to/pipeline.yml";
-        const options = { flags: ["custom-flag"], ignoresErrors: true };
-        const mockPipelineData = {
-          assets: [
-            {
-              id: "asset-1",
-              name: "test-asset",
-              definition_file: { path: filePath }
-            }
-          ]
-        };
-        
-        isConfigFileStub.returns(false);
-        getCurrentPipelinePathStub.resolves(pipelinePath);
-        runStub.resolves(JSON.stringify(mockPipelineData));
-        
-        await bruinLineageInternalParse.parseAssetLineage(filePath, undefined, options);
-        
-        sinon.assert.calledWith(runStub, ["custom-flag", pipelinePath], { ignoresErrors: true });
+    });
+
+    test("should not post message when view is not visible", () => {
+      const testData = { status: "success", message: "test data" };
+      baseLineagePanel._view = mockWebviewView;
+      sinon.stub(mockWebviewView, "visible").value(false);
+
+      baseLineagePanel.onDataUpdated(testData);
+
+      sinon.assert.notCalled(postMessageStub);
+    });
+
+    test("should not post message when view is undefined", () => {
+      const testData = { status: "success", message: "test data" };
+      baseLineagePanel._view = undefined;
+
+      baseLineagePanel.onDataUpdated(testData);
+
+      sinon.assert.notCalled(postMessageStub);
+    });
+
+    test("should resolve webview view correctly", () => {
+      const context = {} as vscode.WebviewViewResolveContext;
+      const token = {} as vscode.CancellationToken;
+
+      baseLineagePanel.resolveWebviewView(mockWebviewView, context, token);
+
+      assert.strictEqual(baseLineagePanel._view, mockWebviewView);
+      assert.strictEqual(baseLineagePanel.context, context);
+      assert.strictEqual(baseLineagePanel.token, token);
+      assert.strictEqual(mockWebviewView.webview.options.enableScripts, true);
+    });
+
+    test("should set up webview message listener", () => {
+      const context = {} as vscode.WebviewViewResolveContext;
+      const token = {} as vscode.CancellationToken;
+
+      baseLineagePanel.resolveWebviewView(mockWebviewView, context, token);
+
+      sinon.assert.calledOnce(onDidReceiveMessageStub);
+    });
+
+    test("should handle bruin.openAssetDetails message", async () => {
+      const mockDocument = { uri: vscode.Uri.file("/test/file.sql") };
+      const mockEditor = { document: mockDocument };
+
+      openTextDocumentStub.resolves(mockDocument as any);
+      showTextDocumentStub.resolves(mockEditor as any);
+
+      const context = {} as vscode.WebviewViewResolveContext;
+      const token = {} as vscode.CancellationToken;
+      baseLineagePanel.resolveWebviewView(mockWebviewView, context, token);
+
+      const messageHandler = onDidReceiveMessageStub.firstCall.args[0];
+      await messageHandler({
+        command: "bruin.openAssetDetails",
+        payload: "/test/file.sql",
       });
 
-    });
-  });
-
-  suite("LineagePanel Tests", () => {
-    let lineagePanel: any;
-    let baseLineagePanel: any;
-    let assetLineagePanel: any;
-    let mockExtensionUri: vscode.Uri;
-    let mockWebviewView: vscode.WebviewView;
-    let mockWebview: vscode.Webview;
-    let onDidChangeActiveTextEditorStub: sinon.SinonStub;
-    let onDidChangeVisibilityStub: sinon.SinonStub;
-    let onDidReceiveMessageStub: sinon.SinonStub;
-    let postMessageStub: sinon.SinonStub;
-    let flowLineageCommandStub: sinon.SinonStub;
-    let openTextDocumentStub: sinon.SinonStub;
-    let showTextDocumentStub: sinon.SinonStub;
-    let consoleErrorStub: sinon.SinonStub;
-
-    setup(async () => {
-      // Import the classes dynamically
-      const { LineagePanel, BaseLineagePanel, AssetLineagePanel } = await import("../panels/LineagePanel");
-      
-      mockExtensionUri = vscode.Uri.file("/mock/extension/path");
-      
-      // Mock webview objects
-      mockWebview = {
-        postMessage: sinon.stub(),
-        onDidReceiveMessage: sinon.stub(),
-        options: {},
-        cspSource: "default-src",
-        asWebviewUri: sinon.stub(),
-      } as any;
-
-      mockWebviewView = {
-        webview: mockWebview,
-        onDidChangeVisibility: sinon.stub(),
-        visible: true,
-      } as any;
-
-      // Setup stubs
-      onDidChangeActiveTextEditorStub = sinon.stub(vscode.window, "onDidChangeActiveTextEditor");
-      onDidChangeVisibilityStub = mockWebviewView.onDidChangeVisibility as sinon.SinonStub;
-      onDidReceiveMessageStub = mockWebview.onDidReceiveMessage as sinon.SinonStub;
-      postMessageStub = mockWebview.postMessage as sinon.SinonStub;
-      flowLineageCommandStub = sinon.stub();
-      openTextDocumentStub = sinon.stub(vscode.workspace, "openTextDocument");
-      showTextDocumentStub = sinon.stub(vscode.window, "showTextDocument");
-      consoleErrorStub = sinon.stub(console, "error");
-
-      // Replace module dependencies
-      const flowLineageCommandModule = await import("../extension/commands/FlowLineageCommand");
-      sinon.replace(flowLineageCommandModule, "flowLineageCommand", flowLineageCommandStub);
-
-      // Get singleton instance
-      lineagePanel = LineagePanel.getInstance();
-      
-      // Create a concrete test class that extends BaseLineagePanel
-      class TestBaseLineagePanel extends BaseLineagePanel {
-        protected getComponentName(): string {
-          return "TestComponent";
-        }
-      }
-      
-      // Create instances for testing
-      baseLineagePanel = new TestBaseLineagePanel(mockExtensionUri, "TestPanel");
-      assetLineagePanel = new AssetLineagePanel(mockExtensionUri);
-    });
-
-    teardown(() => {
-      sinon.restore();
-    });
-
-    suite("LineagePanel Singleton", () => {
-      test("should return the same instance on multiple getInstance calls", () => {
-        const { LineagePanel } = require("../panels/LineagePanel");
-        const instance1 = LineagePanel.getInstance();
-        const instance2 = LineagePanel.getInstance();
-        
-        assert.strictEqual(instance1, instance2, "Should return the same instance");
+      sinon.assert.calledOnce(openTextDocumentStub);
+      sinon.assert.calledWith(openTextDocumentStub, vscode.Uri.file("/test/file.sql"));
+      sinon.assert.calledOnce(showTextDocumentStub);
+      sinon.assert.calledWith(showTextDocumentStub, mockDocument);
+    });
+
+    test("should handle bruin.assetGraphLineage message with active editor", async () => {
+      const mockEditor = {
+        document: { uri: vscode.Uri.file("/test/file.sql") },
+      } as vscode.TextEditor;
+
+      sinon.stub(vscode.window, "activeTextEditor").value(mockEditor);
+
+      const context = {} as vscode.WebviewViewResolveContext;
+      const token = {} as vscode.CancellationToken;
+      baseLineagePanel.resolveWebviewView(mockWebviewView, context, token);
+
+      const messageHandler = onDidReceiveMessageStub.firstCall.args[0];
+      await messageHandler({
+        command: "bruin.assetGraphLineage",
       });
 
-      test("should set and get lineage data", () => {
-        const testData = { status: "success", message: "test data" };
-        
-        lineagePanel.setLineageData(testData);
-        const retrievedData = lineagePanel.getLineageData();
-        
-        assert.deepStrictEqual(retrievedData, testData, "Should return the set data");
+      assert.strictEqual(baseLineagePanel._lastRenderedDocumentUri, mockEditor.document.uri);
+    });
+
+    test("should handle unknown message command", async () => {
+      const context = {} as vscode.WebviewViewResolveContext;
+      const token = {} as vscode.CancellationToken;
+      baseLineagePanel.resolveWebviewView(mockWebviewView, context, token);
+
+      const messageHandler = onDidReceiveMessageStub.firstCall.args[0];
+
+      // Should not throw error for unknown command
+      await messageHandler({
+        command: "unknown.command",
       });
 
-      test("should notify listeners when data is set", () => {
-        const testData = { status: "success", message: "test data" };
-        const listener = sinon.stub();
-        
-        lineagePanel.addListener(listener);
-        lineagePanel.setLineageData(testData);
-        
-        sinon.assert.calledOnce(listener);
-        sinon.assert.calledWith(listener, testData);
+      assert.ok(true, "Should handle unknown command gracefully");
+    });
+
+    test("should post message when view exists", () => {
+      baseLineagePanel._view = mockWebviewView;
+
+      baseLineagePanel.postMessage("test-message", { status: "success", message: "test" });
+
+      sinon.assert.calledOnce(postMessageStub);
+      sinon.assert.calledWith(postMessageStub, {
+        command: "test-message",
+        payload: { status: "success", message: "test" },
       });
-
-      test("should remove listeners correctly", () => {
-        const listener1 = sinon.stub();
-        const listener2 = sinon.stub();
-        
-        lineagePanel.addListener(listener1);
-        lineagePanel.addListener(listener2);
-        lineagePanel.removeListener(listener1);
-        
-        lineagePanel.setLineageData({ test: "data" });
-        
-        sinon.assert.notCalled(listener1);
-        sinon.assert.calledOnce(listener2);
-      });
-
-      test("should handle multiple listeners", () => {
-        const listener1 = sinon.stub();
-        const listener2 = sinon.stub();
-        const testData = { status: "success", message: "test data" };
-        
-        lineagePanel.addListener(listener1);
-        lineagePanel.addListener(listener2);
-        lineagePanel.setLineageData(testData);
-        
-        sinon.assert.calledOnce(listener1);
-        sinon.assert.calledWith(listener1, testData);
-        sinon.assert.calledOnce(listener2);
-        sinon.assert.calledWith(listener2, testData);
-      });
-    });
-
-    suite("BaseLineagePanel", () => {
-      test("should initialize with extension URI and panel type", () => {
-        assert.strictEqual(baseLineagePanel._extensionUri, mockExtensionUri);
-        assert.strictEqual(baseLineagePanel.panelType, "TestPanel");
-        assert.ok(baseLineagePanel.dataStore, "Should have data store instance");
-      });
-
-      test("should set up active text editor listener", () => {
-        // The listener is set up in the constructor, so we need to check if it was called during setup
-        assert.ok(onDidChangeActiveTextEditorStub.called, "Should set up active text editor listener");
-      });
-
-      test("should handle active text editor change", async () => {
-        const mockEditor = {
-          document: { uri: vscode.Uri.file("/test/file.sql") }
-        } as vscode.TextEditor;
-        
-        const loadLineageDataStub = sinon.stub(baseLineagePanel, "loadLineageData");
-        const initPanelStub = sinon.stub(baseLineagePanel, "initPanel");
-        
-        // Simulate the listener being called
-        const listener = onDidChangeActiveTextEditorStub.firstCall.args[0];
-        await listener(mockEditor);
-        
-        assert.strictEqual(baseLineagePanel._lastRenderedDocumentUri, mockEditor.document.uri);
-        sinon.assert.calledOnce(loadLineageDataStub);
-        sinon.assert.calledOnce(initPanelStub);
-        sinon.assert.calledWith(initPanelStub, mockEditor);
-      });
-
-      test("should not handle active text editor change for bruin panel scheme", async () => {
-        const mockEditor = {
-          document: { uri: vscode.Uri.parse("vscodebruin:panel") }
-        } as vscode.TextEditor;
-        
-        const loadLineageDataStub = sinon.stub(baseLineagePanel, "loadLineageData");
-        const initPanelStub = sinon.stub(baseLineagePanel, "initPanel");
-        
-        // Simulate the listener being called
-        const listener = onDidChangeActiveTextEditorStub.firstCall.args[0];
-        await listener(mockEditor);
-        
-        // The condition checks if event exists AND scheme is not vscodebruin:panel
-        // Since we're passing a valid event, it should still call the methods
-        // The actual filtering happens in the constructor, not in the listener
-        sinon.assert.calledOnce(loadLineageDataStub);
-        sinon.assert.calledOnce(initPanelStub);
-      });
-
-      test("should load lineage data successfully", async () => {
-        const testUri = vscode.Uri.file("/test/file.sql");
-        baseLineagePanel._lastRenderedDocumentUri = testUri;
-        
-        flowLineageCommandStub.resolves();
-        
-        await baseLineagePanel.loadLineageData();
-        
-        sinon.assert.calledOnce(flowLineageCommandStub);
-        sinon.assert.calledWith(flowLineageCommandStub, testUri);
-      });
-
-      test("should not load lineage data when no URI", async () => {
-        baseLineagePanel._lastRenderedDocumentUri = undefined;
-        
-        await baseLineagePanel.loadLineageData();
-        
-        sinon.assert.notCalled(flowLineageCommandStub);
-      });
-
-      test("should handle data updates when view is visible", () => {
-        const testData = { status: "success", message: "test data" };
-        baseLineagePanel._view = mockWebviewView;
-        sinon.stub(mockWebviewView, "visible").value(true);
-        
-        baseLineagePanel.onDataUpdated(testData);
-        
-        sinon.assert.calledOnce(postMessageStub);
-        sinon.assert.calledWith(postMessageStub, {
-          command: "flow-lineage-message",
-          payload: testData,
-          panelType: "TestPanel"
-        });
-      });
-
-      test("should not post message when view is not visible", () => {
-        const testData = { status: "success", message: "test data" };
-        baseLineagePanel._view = mockWebviewView;
-        sinon.stub(mockWebviewView, "visible").value(false);
-        
-        baseLineagePanel.onDataUpdated(testData);
-        
-        sinon.assert.notCalled(postMessageStub);
-      });
-
-      test("should not post message when view is undefined", () => {
-        const testData = { status: "success", message: "test data" };
-        baseLineagePanel._view = undefined;
-        
-        baseLineagePanel.onDataUpdated(testData);
-        
-        sinon.assert.notCalled(postMessageStub);
-      });
-
-      test("should resolve webview view correctly", () => {
-        const context = {} as vscode.WebviewViewResolveContext;
-        const token = {} as vscode.CancellationToken;
-        
-        baseLineagePanel.resolveWebviewView(mockWebviewView, context, token);
-        
-        assert.strictEqual(baseLineagePanel._view, mockWebviewView);
-        assert.strictEqual(baseLineagePanel.context, context);
-        assert.strictEqual(baseLineagePanel.token, token);
-        assert.strictEqual(mockWebviewView.webview.options.enableScripts, true);
-      });
-
-
-      test("should set up webview message listener", () => {
-        const context = {} as vscode.WebviewViewResolveContext;
-        const token = {} as vscode.CancellationToken;
-        
-        baseLineagePanel.resolveWebviewView(mockWebviewView, context, token);
-        
-        sinon.assert.calledOnce(onDidReceiveMessageStub);
-      });
-
-      test("should handle bruin.openAssetDetails message", async () => {
-        const mockDocument = { uri: vscode.Uri.file("/test/file.sql") };
-        const mockEditor = { document: mockDocument };
-        
-        openTextDocumentStub.resolves(mockDocument as any);
-        showTextDocumentStub.resolves(mockEditor as any);
-        
-        const context = {} as vscode.WebviewViewResolveContext;
-        const token = {} as vscode.CancellationToken;
-        baseLineagePanel.resolveWebviewView(mockWebviewView, context, token);
-        
-        const messageHandler = onDidReceiveMessageStub.firstCall.args[0];
-        await messageHandler({
-          command: "bruin.openAssetDetails",
-          payload: "/test/file.sql"
-        });
-        
-        sinon.assert.calledOnce(openTextDocumentStub);
-        sinon.assert.calledWith(openTextDocumentStub, vscode.Uri.file("/test/file.sql"));
-        sinon.assert.calledOnce(showTextDocumentStub);
-        sinon.assert.calledWith(showTextDocumentStub, mockDocument);
-      });
-
-      test("should handle bruin.assetGraphLineage message with active editor", async () => {
-        const mockEditor = {
-          document: { uri: vscode.Uri.file("/test/file.sql") }
-        } as vscode.TextEditor;
-        
-        sinon.stub(vscode.window, "activeTextEditor").value(mockEditor);
-        
-        const context = {} as vscode.WebviewViewResolveContext;
-        const token = {} as vscode.CancellationToken;
-        baseLineagePanel.resolveWebviewView(mockWebviewView, context, token);
-        
-        const messageHandler = onDidReceiveMessageStub.firstCall.args[0];
-        await messageHandler({
-          command: "bruin.assetGraphLineage"
-        });
-        
-        assert.strictEqual(baseLineagePanel._lastRenderedDocumentUri, mockEditor.document.uri);
-      });
-
-      test("should handle unknown message command", async () => {
-        const context = {} as vscode.WebviewViewResolveContext;
-        const token = {} as vscode.CancellationToken;
-        baseLineagePanel.resolveWebviewView(mockWebviewView, context, token);
-        
-        const messageHandler = onDidReceiveMessageStub.firstCall.args[0];
-        
-        // Should not throw error for unknown command
-        await messageHandler({
-          command: "unknown.command"
-        });
-        
-        assert.ok(true, "Should handle unknown command gracefully");
-      });
-
-      test("should post message when view exists", () => {
-        baseLineagePanel._view = mockWebviewView;
-        
-        baseLineagePanel.postMessage("test-message", { status: "success", message: "test" });
-        
-        sinon.assert.calledOnce(postMessageStub);
-        sinon.assert.calledWith(postMessageStub, {
-          command: "test-message",
-          payload: { status: "success", message: "test" }
-        });
-      });
-
-      test("should not post message when view does not exist", () => {
-        baseLineagePanel._view = undefined;
-        
-        baseLineagePanel.postMessage("test-message", { status: "success", message: "test" });
-        
-        sinon.assert.notCalled(postMessageStub);
-      });
-
-      test("should initialize panel with text editor", async () => {
-        const mockEditor = {
-          document: { uri: vscode.Uri.file("/test/file.sql") }
-        } as vscode.TextEditor;
-        
-        const initStub = sinon.stub(baseLineagePanel, "init");
-        
-        await baseLineagePanel.initPanel(mockEditor);
-        
-        assert.strictEqual(baseLineagePanel._lastRenderedDocumentUri, mockEditor.document.uri);
-        sinon.assert.calledOnce(initStub);
-      });
-
-      test("should initialize panel with text document change event", async () => {
-        const mockEvent = {
-          document: { uri: vscode.Uri.file("/test/file.sql") }
-        } as vscode.TextDocumentChangeEvent;
-        
-        const initStub = sinon.stub(baseLineagePanel, "init");
-        
-        await baseLineagePanel.initPanel(mockEvent);
-        
-        assert.strictEqual(baseLineagePanel._lastRenderedDocumentUri, mockEvent.document.uri);
-        sinon.assert.calledOnce(initStub);
-      });
-
-      test("should dispose all disposables", () => {
-        const mockDisposable = { dispose: sinon.stub() };
-        baseLineagePanel.disposables = [mockDisposable];
-        
-        baseLineagePanel.dispose();
-        
-        sinon.assert.calledOnce(mockDisposable.dispose);
-        assert.strictEqual(baseLineagePanel.disposables.length, 0);
-      });
-    });
-
-    suite("AssetLineagePanel", () => {
-      test("should have correct view ID", () => {
-        const { AssetLineagePanel } = require("../panels/LineagePanel");
-        assert.strictEqual(AssetLineagePanel.viewId, "bruin.assetLineageView");
-      });
-
-      test("should return correct component name", () => {
-        const componentName = assetLineagePanel.getComponentName();
-        assert.strictEqual(componentName, "AssetLineageFlow");
-      });
-
-      test("should initialize with correct panel type", () => {
-        assert.strictEqual(assetLineagePanel.panelType, "AssetLineage");
-      });
-    });
-
-    suite("updateLineageData function", () => {
-      test("should update lineage data in singleton", () => {
-        const { updateLineageData } = require("../panels/LineagePanel");
-        const testData = { status: "success", message: "test data" };
-        
-        updateLineageData(testData);
-        
-        const retrievedData = lineagePanel.getLineageData();
-        assert.deepStrictEqual(retrievedData, testData);
-      });
-    });
-  });
-
-  suite("FlowLineageCommand Tests", () => {
-    let flowLineageCommand: any;
-    let BruinLineageInternalParseStub: sinon.SinonStub;
-    let getBruinExecutablePathStub: sinon.SinonStub;
-    let parseAssetLineageStub: sinon.SinonStub;
-    let mockBruinLineageInternalParse: any;
-
-    setup(async () => {
-      // Import the function dynamically
-      const { flowLineageCommand: importedFlowLineageCommand } = await import("../extension/commands/FlowLineageCommand");
-      flowLineageCommand = importedFlowLineageCommand;
-      
-      // Setup stubs
-      getBruinExecutablePathStub = sinon.stub();
-      parseAssetLineageStub = sinon.stub();
-      
-      // Mock BruinLineageInternalParse instance
-      mockBruinLineageInternalParse = {
-        parseAssetLineage: parseAssetLineageStub
-      };
-      
-      // Mock BruinLineageInternalParse constructor
-      BruinLineageInternalParseStub = sinon.stub().returns(mockBruinLineageInternalParse) as any;
-      
-      // Replace module dependencies
-      const bruinFlowLineageModule = await import("../bruin/bruinFlowLineage");
-      sinon.replace(bruinFlowLineageModule, "BruinLineageInternalParse", BruinLineageInternalParseStub as any);
-      
-      const bruinExecutableServiceModule = await import("../providers/BruinExecutableService");
-      sinon.replace(bruinExecutableServiceModule, "getBruinExecutablePath", getBruinExecutablePathStub);
-    });
-
-    teardown(() => {
-      sinon.restore();
-    });
-
-    test("should execute flow lineage command successfully", async () => {
-      const testUri = vscode.Uri.file("/test/file.sql");
-      const bruinExecutablePath = "/path/to/bruin";
-      
-      getBruinExecutablePathStub.returns(bruinExecutablePath);
-      parseAssetLineageStub.resolves();
-      
+    });
+
+    test("should not post message when view does not exist", () => {
+      baseLineagePanel._view = undefined;
+
+      baseLineagePanel.postMessage("test-message", { status: "success", message: "test" });
+
+      sinon.assert.notCalled(postMessageStub);
+    });
+
+    test("should initialize panel with text editor", async () => {
+      const mockEditor = {
+        document: { uri: vscode.Uri.file("/test/file.sql") },
+      } as vscode.TextEditor;
+
+      const initStub = sinon.stub(baseLineagePanel, "init");
+
+      await baseLineagePanel.initPanel(mockEditor);
+
+      assert.strictEqual(baseLineagePanel._lastRenderedDocumentUri, mockEditor.document.uri);
+      sinon.assert.calledOnce(initStub);
+    });
+
+    test("should initialize panel with text document change event", async () => {
+      const mockEvent = {
+        document: { uri: vscode.Uri.file("/test/file.sql") },
+      } as vscode.TextDocumentChangeEvent;
+
+      const initStub = sinon.stub(baseLineagePanel, "init");
+
+      await baseLineagePanel.initPanel(mockEvent);
+
+      assert.strictEqual(baseLineagePanel._lastRenderedDocumentUri, mockEvent.document.uri);
+      sinon.assert.calledOnce(initStub);
+    });
+
+    test("should dispose all disposables", () => {
+      const mockDisposable = { dispose: sinon.stub() };
+      baseLineagePanel.disposables = [mockDisposable];
+
+      baseLineagePanel.dispose();
+
+      sinon.assert.calledOnce(mockDisposable.dispose);
+      assert.strictEqual(baseLineagePanel.disposables.length, 0);
+    });
+  });
+
+  suite("AssetLineagePanel", () => {
+    test("should have correct view ID", () => {
+      const { AssetLineagePanel } = require("../panels/LineagePanel");
+      assert.strictEqual(AssetLineagePanel.viewId, "bruin.assetLineageView");
+    });
+
+    test("should return correct component name", () => {
+      const componentName = assetLineagePanel.getComponentName();
+      assert.strictEqual(componentName, "AssetLineageFlow");
+    });
+
+    test("should initialize with correct panel type", () => {
+      assert.strictEqual(assetLineagePanel.panelType, "AssetLineage");
+    });
+  });
+
+  suite("updateLineageData function", () => {
+    test("should update lineage data in singleton", () => {
+      const { updateLineageData } = require("../panels/LineagePanel");
+      const testData = { status: "success", message: "test data" };
+
+      updateLineageData(testData);
+
+      const retrievedData = lineagePanel.getLineageData();
+      assert.deepStrictEqual(retrievedData, testData);
+    });
+  });
+});
+
+suite("FlowLineageCommand Tests", () => {
+  let flowLineageCommand: any;
+  let BruinLineageInternalParseStub: sinon.SinonStub;
+  let getBruinExecutablePathStub: sinon.SinonStub;
+  let parseAssetLineageStub: sinon.SinonStub;
+  let mockBruinLineageInternalParse: any;
+
+  setup(async () => {
+    // Import the function dynamically
+    const { flowLineageCommand: importedFlowLineageCommand } = await import(
+      "../extension/commands/FlowLineageCommand"
+    );
+    flowLineageCommand = importedFlowLineageCommand;
+
+    // Setup stubs
+    getBruinExecutablePathStub = sinon.stub();
+    parseAssetLineageStub = sinon.stub();
+
+    // Mock BruinLineageInternalParse instance
+    mockBruinLineageInternalParse = {
+      parseAssetLineage: parseAssetLineageStub,
+    };
+
+    // Mock BruinLineageInternalParse constructor
+    BruinLineageInternalParseStub = sinon.stub().returns(mockBruinLineageInternalParse) as any;
+
+    // Replace module dependencies
+    const bruinFlowLineageModule = await import("../bruin/bruinFlowLineage");
+    sinon.replace(
+      bruinFlowLineageModule,
+      "BruinLineageInternalParse",
+      BruinLineageInternalParseStub as any
+    );
+
+    const bruinExecutableServiceModule = await import("../providers/BruinExecutableService");
+    sinon.replace(
+      bruinExecutableServiceModule,
+      "getBruinExecutablePath",
+      getBruinExecutablePathStub
+    );
+  });
+
+  teardown(() => {
+    sinon.restore();
+  });
+
+  test("should execute flow lineage command successfully", async () => {
+    const testUri = vscode.Uri.file("/test/file.sql");
+    const bruinExecutablePath = "/path/to/bruin";
+
+    getBruinExecutablePathStub.returns(bruinExecutablePath);
+    parseAssetLineageStub.resolves();
+
+    await flowLineageCommand(testUri);
+
+    sinon.assert.calledOnce(getBruinExecutablePathStub);
+    sinon.assert.calledOnce(BruinLineageInternalParseStub);
+    sinon.assert.calledWith(BruinLineageInternalParseStub, bruinExecutablePath, "");
+    sinon.assert.calledOnce(parseAssetLineageStub);
+    sinon.assert.calledWith(parseAssetLineageStub, testUri.fsPath);
+  });
+
+  test("should return early when URI is undefined", async () => {
+    await flowLineageCommand(undefined);
+
+    sinon.assert.notCalled(getBruinExecutablePathStub);
+    sinon.assert.notCalled(BruinLineageInternalParseStub);
+    sinon.assert.notCalled(parseAssetLineageStub);
+  });
+
+  test("should return early when URI is null", async () => {
+    await flowLineageCommand(null as any);
+
+    sinon.assert.notCalled(getBruinExecutablePathStub);
+    sinon.assert.notCalled(BruinLineageInternalParseStub);
+    sinon.assert.notCalled(parseAssetLineageStub);
+  });
+
+  test("should handle parseAssetLineage errors", async () => {
+    const testUri = vscode.Uri.file("/test/file.sql");
+    const bruinExecutablePath = "/path/to/bruin";
+    const error = new Error("Parse asset lineage failed");
+
+    getBruinExecutablePathStub.returns(bruinExecutablePath);
+    parseAssetLineageStub.rejects(error);
+
+    try {
       await flowLineageCommand(testUri);
-      
-      sinon.assert.calledOnce(getBruinExecutablePathStub);
-      sinon.assert.calledOnce(BruinLineageInternalParseStub);
-      sinon.assert.calledWith(BruinLineageInternalParseStub, bruinExecutablePath, "");
-      sinon.assert.calledOnce(parseAssetLineageStub);
-      sinon.assert.calledWith(parseAssetLineageStub, testUri.fsPath);
-    });
-
-    test("should return early when URI is undefined", async () => {
-      await flowLineageCommand(undefined);
-      
-      sinon.assert.notCalled(getBruinExecutablePathStub);
-      sinon.assert.notCalled(BruinLineageInternalParseStub);
-      sinon.assert.notCalled(parseAssetLineageStub);
-    });
-
-    test("should return early when URI is null", async () => {
-      await flowLineageCommand(null as any);
-      
-      sinon.assert.notCalled(getBruinExecutablePathStub);
-      sinon.assert.notCalled(BruinLineageInternalParseStub);
-      sinon.assert.notCalled(parseAssetLineageStub);
-    });
-
-    test("should handle parseAssetLineage errors", async () => {
-      const testUri = vscode.Uri.file("/test/file.sql");
-      const bruinExecutablePath = "/path/to/bruin";
-      const error = new Error("Parse asset lineage failed");
-      
-      getBruinExecutablePathStub.returns(bruinExecutablePath);
-      parseAssetLineageStub.rejects(error);
-      
-      try {
-        await flowLineageCommand(testUri);
-        assert.fail("Expected error to be thrown");
-      } catch (err) {
-        assert.strictEqual(err, error);
-      }
-      
-      sinon.assert.calledOnce(getBruinExecutablePathStub);
-      sinon.assert.calledOnce(BruinLineageInternalParseStub);
-      sinon.assert.calledOnce(parseAssetLineageStub);
-    });
-
-    test("should handle getBruinExecutablePath errors", async () => {
-      const testUri = vscode.Uri.file("/test/file.sql");
-      const error = new Error("Failed to get Bruin executable path");
-      
-      getBruinExecutablePathStub.throws(error);
-      
-      try {
-        await flowLineageCommand(testUri);
-        assert.fail("Expected error to be thrown");
-      } catch (err) {
-        assert.strictEqual(err, error);
-      }
-      
-      sinon.assert.calledOnce(getBruinExecutablePathStub);
-      sinon.assert.notCalled(BruinLineageInternalParseStub);
-      sinon.assert.notCalled(parseAssetLineageStub);
-    });
-
-    test("should work with different URI schemes", async () => {
-      const testUri = vscode.Uri.parse("file:///test/file.sql");
-      const bruinExecutablePath = "/path/to/bruin";
-      
-      getBruinExecutablePathStub.returns(bruinExecutablePath);
-      parseAssetLineageStub.resolves();
-      
+      assert.fail("Expected error to be thrown");
+    } catch (err) {
+      assert.strictEqual(err, error);
+    }
+
+    sinon.assert.calledOnce(getBruinExecutablePathStub);
+    sinon.assert.calledOnce(BruinLineageInternalParseStub);
+    sinon.assert.calledOnce(parseAssetLineageStub);
+  });
+
+  test("should handle getBruinExecutablePath errors", async () => {
+    const testUri = vscode.Uri.file("/test/file.sql");
+    const error = new Error("Failed to get Bruin executable path");
+
+    getBruinExecutablePathStub.throws(error);
+
+    try {
       await flowLineageCommand(testUri);
-      
-      sinon.assert.calledOnce(parseAssetLineageStub);
-      sinon.assert.calledWith(parseAssetLineageStub, testUri.fsPath);
-    });
-
-    test("should work with complex file paths", async () => {
-      const testUri = vscode.Uri.file("/path/to/complex/file with spaces.sql");
-      const bruinExecutablePath = "/path/to/bruin";
-      
-      getBruinExecutablePathStub.returns(bruinExecutablePath);
-      parseAssetLineageStub.resolves();
-      
-      await flowLineageCommand(testUri);
-      
-      sinon.assert.calledOnce(parseAssetLineageStub);
-      sinon.assert.calledWith(parseAssetLineageStub, testUri.fsPath);
-    });
-
-    test("should use correct working directory", async () => {
-      const testUri = vscode.Uri.file("/test/file.sql");
-      const bruinExecutablePath = "/path/to/bruin";
-      
-      getBruinExecutablePathStub.returns(bruinExecutablePath);
-      parseAssetLineageStub.resolves();
-      
-      await flowLineageCommand(testUri);
-      
-      sinon.assert.calledOnce(BruinLineageInternalParseStub);
-      sinon.assert.calledWith(BruinLineageInternalParseStub, bruinExecutablePath, "");
-    });
-
-    test("should handle multiple consecutive calls", async () => {
-      const testUri1 = vscode.Uri.file("/test/file1.sql");
-      const testUri2 = vscode.Uri.file("/test/file2.sql");
-      const bruinExecutablePath = "/path/to/bruin";
-      
-      getBruinExecutablePathStub.returns(bruinExecutablePath);
-      parseAssetLineageStub.resolves();
-      
-      await flowLineageCommand(testUri1);
-      await flowLineageCommand(testUri2);
-      
-      sinon.assert.calledTwice(getBruinExecutablePathStub);
-      sinon.assert.calledTwice(BruinLineageInternalParseStub);
-      sinon.assert.calledTwice(parseAssetLineageStub);
-      sinon.assert.calledWith(parseAssetLineageStub.firstCall, testUri1.fsPath);
-      sinon.assert.calledWith(parseAssetLineageStub.secondCall, testUri2.fsPath);
-    });
-  });
-
-  suite("Multi-line Command Formatting Tests", () => {
-    let terminalStub: Partial<vscode.Terminal>;
-    let terminalOptionsStub: Partial<vscode.TerminalOptions>;
-
-    setup(() => {
-      terminalOptionsStub = {
-        shellPath: undefined,
-      };
-      terminalStub = {
-        creationOptions: terminalOptionsStub as vscode.TerminalOptions,
-      };
-    });
-
-    teardown(() => {
-      sinon.restore();
-    });
-
-    suite("shouldUseUnixFormatting", () => {
-      test("should return true for Unix-like shells on Windows", () => {
-        const platformStub = sinon.stub(process, "platform").value("win32");
-        
-        // Test Git Bash
-        terminalOptionsStub.shellPath = "C:\\Program Files\\Git\\bin\\bash.exe";
-        assert.strictEqual(
-          (bruinUtils as any).shouldUseUnixFormatting(terminalStub as vscode.Terminal),
-          true,
-          "Git Bash should use Unix formatting"
-        );
-
-        // Test WSL
-        terminalOptionsStub.shellPath = "wsl.exe";
-        assert.strictEqual(
-          (bruinUtils as any).shouldUseUnixFormatting(terminalStub as vscode.Terminal),
-          true,
-          "WSL should use Unix formatting"
-        );
-
-        // Test undefined shellPath (default terminal)
-        terminalOptionsStub.shellPath = undefined;
-        assert.strictEqual(
-          (bruinUtils as any).shouldUseUnixFormatting(terminalStub as vscode.Terminal),
-          true,
-          "Default terminal should use Unix formatting"
-        );
-
-        platformStub.restore();
-      });
-
-
-      test("should return true for non-Windows platforms", () => {
-        const platformStub = sinon.stub(process, "platform").value("darwin");
-        
-        terminalOptionsStub.shellPath = "/bin/bash";
-        assert.strictEqual(
-          (bruinUtils as any).shouldUseUnixFormatting(terminalStub as vscode.Terminal),
-          true,
-          "macOS should use Unix formatting"
-        );
-
-        platformStub.value("linux");
-        assert.strictEqual(
-          (bruinUtils as any).shouldUseUnixFormatting(terminalStub as vscode.Terminal),
-          true,
-          "Linux should use Unix formatting"
-        );
-
-        platformStub.restore();
-      });
-    });
-
-    suite("formatBruinCommand", () => {
-      test("should format command with Unix line continuation", () => {
-        const result = (bruinUtils as any).formatBruinCommand(
-          "bruin",
-          "run",
-          "--start-date 2025-06-15T000000.000Z --end-date 2025-06-15T235959.999999999Z --full-refresh --push-metadata --downstream --exclude-tag python --environment prod",
-          "/path/to/asset.sql",
-          true
-        );
-
-        const expected = `bruin run \\
+      assert.fail("Expected error to be thrown");
+    } catch (err) {
+      assert.strictEqual(err, error);
+    }
+
+    sinon.assert.calledOnce(getBruinExecutablePathStub);
+    sinon.assert.notCalled(BruinLineageInternalParseStub);
+    sinon.assert.notCalled(parseAssetLineageStub);
+  });
+
+  test("should work with different URI schemes", async () => {
+    const testUri = vscode.Uri.parse("file:///test/file.sql");
+    const bruinExecutablePath = "/path/to/bruin";
+
+    getBruinExecutablePathStub.returns(bruinExecutablePath);
+    parseAssetLineageStub.resolves();
+
+    await flowLineageCommand(testUri);
+
+    sinon.assert.calledOnce(parseAssetLineageStub);
+    sinon.assert.calledWith(parseAssetLineageStub, testUri.fsPath);
+  });
+
+  test("should work with complex file paths", async () => {
+    const testUri = vscode.Uri.file("/path/to/complex/file with spaces.sql");
+    const bruinExecutablePath = "/path/to/bruin";
+
+    getBruinExecutablePathStub.returns(bruinExecutablePath);
+    parseAssetLineageStub.resolves();
+
+    await flowLineageCommand(testUri);
+
+    sinon.assert.calledOnce(parseAssetLineageStub);
+    sinon.assert.calledWith(parseAssetLineageStub, testUri.fsPath);
+  });
+
+  test("should use correct working directory", async () => {
+    const testUri = vscode.Uri.file("/test/file.sql");
+    const bruinExecutablePath = "/path/to/bruin";
+
+    getBruinExecutablePathStub.returns(bruinExecutablePath);
+    parseAssetLineageStub.resolves();
+
+    await flowLineageCommand(testUri);
+
+    sinon.assert.calledOnce(BruinLineageInternalParseStub);
+    sinon.assert.calledWith(BruinLineageInternalParseStub, bruinExecutablePath, "");
+  });
+
+  test("should handle multiple consecutive calls", async () => {
+    const testUri1 = vscode.Uri.file("/test/file1.sql");
+    const testUri2 = vscode.Uri.file("/test/file2.sql");
+    const bruinExecutablePath = "/path/to/bruin";
+
+    getBruinExecutablePathStub.returns(bruinExecutablePath);
+    parseAssetLineageStub.resolves();
+
+    await flowLineageCommand(testUri1);
+    await flowLineageCommand(testUri2);
+
+    sinon.assert.calledTwice(getBruinExecutablePathStub);
+    sinon.assert.calledTwice(BruinLineageInternalParseStub);
+    sinon.assert.calledTwice(parseAssetLineageStub);
+    sinon.assert.calledWith(parseAssetLineageStub.firstCall, testUri1.fsPath);
+    sinon.assert.calledWith(parseAssetLineageStub.secondCall, testUri2.fsPath);
+  });
+});
+
+suite("Multi-line Command Formatting Tests", () => {
+  let terminalStub: Partial<vscode.Terminal>;
+  let terminalOptionsStub: Partial<vscode.TerminalOptions>;
+
+  setup(() => {
+    terminalOptionsStub = {
+      shellPath: undefined,
+    };
+    terminalStub = {
+      creationOptions: terminalOptionsStub as vscode.TerminalOptions,
+    };
+  });
+
+  teardown(() => {
+    sinon.restore();
+  });
+
+  suite("shouldUseUnixFormatting", () => {
+    test("should return true for Unix-like shells on Windows", () => {
+      const platformStub = sinon.stub(process, "platform").value("win32");
+
+      // Test Git Bash
+      terminalOptionsStub.shellPath = "C:\\Program Files\\Git\\bin\\bash.exe";
+      assert.strictEqual(
+        (bruinUtils as any).shouldUseUnixFormatting(terminalStub as vscode.Terminal),
+        true,
+        "Git Bash should use Unix formatting"
+      );
+
+      // Test WSL
+      terminalOptionsStub.shellPath = "wsl.exe";
+      assert.strictEqual(
+        (bruinUtils as any).shouldUseUnixFormatting(terminalStub as vscode.Terminal),
+        true,
+        "WSL should use Unix formatting"
+      );
+
+      // Test undefined shellPath (default terminal)
+      terminalOptionsStub.shellPath = undefined;
+      assert.strictEqual(
+        (bruinUtils as any).shouldUseUnixFormatting(terminalStub as vscode.Terminal),
+        true,
+        "Default terminal should use Unix formatting"
+      );
+
+      platformStub.restore();
+    });
+
+    test("should return true for non-Windows platforms", () => {
+      const platformStub = sinon.stub(process, "platform").value("darwin");
+
+      terminalOptionsStub.shellPath = "/bin/bash";
+      assert.strictEqual(
+        (bruinUtils as any).shouldUseUnixFormatting(terminalStub as vscode.Terminal),
+        true,
+        "macOS should use Unix formatting"
+      );
+
+      platformStub.value("linux");
+      assert.strictEqual(
+        (bruinUtils as any).shouldUseUnixFormatting(terminalStub as vscode.Terminal),
+        true,
+        "Linux should use Unix formatting"
+      );
+
+      platformStub.restore();
+    });
+  });
+
+  suite("formatBruinCommand", () => {
+    test("should format command with Unix line continuation", () => {
+      const result = (bruinUtils as any).formatBruinCommand(
+        "bruin",
+        "run",
+        "--start-date 2025-06-15T000000.000Z --end-date 2025-06-15T235959.999999999Z --full-refresh --push-metadata --downstream --exclude-tag python --environment prod",
+        "/path/to/asset.sql",
+        true
+      );
+
+      const expected = `bruin run \\
   --start-date 2025-06-15T000000.000Z \\
   --end-date 2025-06-15T235959.999999999Z \\
   --full-refresh \\
@@ -4534,190 +4684,210 @@
   --environment prod \\
   /path/to/asset.sql`;
 
-        assert.strictEqual(result, expected, "Should format with Unix line continuation");
-      });
-
-      test("should format command with PowerShell line continuation", () => {
-        const result = (bruinUtils as any).formatBruinCommand(
-          "bruin",
-          "run",
-          "--start-date 2025-06-15T000000.000Z --end-date 2025-06-15T235959.999999999Z --full-refresh",
-          "/path/to/asset.sql",
-          false
-        );
-
-        const expected = `bruin run \`
+      assert.strictEqual(result, expected, "Should format with Unix line continuation");
+    });
+
+    test("should format command with PowerShell line continuation", () => {
+      const result = (bruinUtils as any).formatBruinCommand(
+        "bruin",
+        "run",
+        "--start-date 2025-06-15T000000.000Z --end-date 2025-06-15T235959.999999999Z --full-refresh",
+        "/path/to/asset.sql",
+        false
+      );
+
+      const expected = `bruin run \`
   --start-date 2025-06-15T000000.000Z \`
   --end-date 2025-06-15T235959.999999999Z \`
   --full-refresh \`
   /path/to/asset.sql`;
 
-        assert.strictEqual(result, expected, "Should format with PowerShell line continuation");
-      });
-
-      test("should handle empty flags", () => {
-        const result = (bruinUtils as any).formatBruinCommand(
-          "bruin",
-          "run",
-          "",
-          "/path/to/asset.sql",
-          true
-        );
-
-        const expected = "bruin run /path/to/asset.sql";
-        assert.strictEqual(result, expected, "Should return simple command without flags");
-      });
-
-      test("should handle whitespace-only flags", () => {
-        const result = (bruinUtils as any).formatBruinCommand(
-          "bruin",
-          "run",
-          "   ",
-          "/path/to/asset.sql",
-          true
-        );
-
-        const expected = "bruin run /path/to/asset.sql";
-        assert.strictEqual(result, expected, "Should return simple command with whitespace-only flags");
-      });
-
-      test("should handle flags with values", () => {
-        const result = (bruinUtils as any).formatBruinCommand(
-          "bruin",
-          "run",
-          "--start-date 2025-06-15T000000.000Z --end-date 2025-06-15T235959.999999999Z --environment prod",
-          "/path/to/asset.sql",
-          true
-        );
-
-        const expected = `bruin run \\
+      assert.strictEqual(result, expected, "Should format with PowerShell line continuation");
+    });
+
+    test("should handle empty flags", () => {
+      const result = (bruinUtils as any).formatBruinCommand(
+        "bruin",
+        "run",
+        "",
+        "/path/to/asset.sql",
+        true
+      );
+
+      const expected = "bruin run /path/to/asset.sql";
+      assert.strictEqual(result, expected, "Should return simple command without flags");
+    });
+
+    test("should handle whitespace-only flags", () => {
+      const result = (bruinUtils as any).formatBruinCommand(
+        "bruin",
+        "run",
+        "   ",
+        "/path/to/asset.sql",
+        true
+      );
+
+      const expected = "bruin run /path/to/asset.sql";
+      assert.strictEqual(
+        result,
+        expected,
+        "Should return simple command with whitespace-only flags"
+      );
+    });
+
+    test("should handle flags with values", () => {
+      const result = (bruinUtils as any).formatBruinCommand(
+        "bruin",
+        "run",
+        "--start-date 2025-06-15T000000.000Z --end-date 2025-06-15T235959.999999999Z --environment prod",
+        "/path/to/asset.sql",
+        true
+      );
+
+      const expected = `bruin run \\
   --start-date 2025-06-15T000000.000Z \\
   --end-date 2025-06-15T235959.999999999Z \\
   --environment prod \\
   /path/to/asset.sql`;
 
-        assert.strictEqual(result, expected, "Should handle flags with values correctly");
-      });
-
-      test("should handle single flag", () => {
-        const result = (bruinUtils as any).formatBruinCommand(
-          "bruin",
-          "run",
-          "--full-refresh",
-          "/path/to/asset.sql",
-          true
-        );
-
-        const expected = `bruin run \\
+      assert.strictEqual(result, expected, "Should handle flags with values correctly");
+    });
+
+    test("should handle single flag", () => {
+      const result = (bruinUtils as any).formatBruinCommand(
+        "bruin",
+        "run",
+        "--full-refresh",
+        "/path/to/asset.sql",
+        true
+      );
+
+      const expected = `bruin run \\
   --full-refresh \\
   /path/to/asset.sql`;
 
-        assert.strictEqual(result, expected, "Should handle single flag correctly");
-      });
-
-      test("should handle flags with complex values", () => {
-        const result = (bruinUtils as any).formatBruinCommand(
-          "bruin",
-          "run",
-          "--exclude-tag python --exclude-tag java --environment prod",
-          "/path/to/asset.sql",
-          true
-        );
-
-        const expected = `bruin run \\
+      assert.strictEqual(result, expected, "Should handle single flag correctly");
+    });
+
+    test("should handle flags with complex values", () => {
+      const result = (bruinUtils as any).formatBruinCommand(
+        "bruin",
+        "run",
+        "--exclude-tag python --exclude-tag java --environment prod",
+        "/path/to/asset.sql",
+        true
+      );
+
+      const expected = `bruin run \\
   --exclude-tag python \\
   --exclude-tag java \\
   --environment prod \\
   /path/to/asset.sql`;
 
-        assert.strictEqual(result, expected, "Should handle flags with complex values correctly");
-      });
-    });
-
-    suite("runInIntegratedTerminal with formatting", () => {
-      let createIntegratedTerminalStub: sinon.SinonStub;
-      let terminalSendTextStub: sinon.SinonStub;
-      let terminalShowStub: sinon.SinonStub;
-
-      setup(() => {
-        terminalSendTextStub = sinon.stub();
-        terminalShowStub = sinon.stub();
-        
-        const mockTerminal = {
-          creationOptions: {
-            shellPath: "C:\\Program Files\\Git\\bin\\bash.exe"
-          },
-          show: terminalShowStub,
-          sendText: terminalSendTextStub
-        } as any;
-
-        createIntegratedTerminalStub = sinon.stub(bruinUtils, "createIntegratedTerminal").resolves(mockTerminal);
-      });
-
-      teardown(() => {
-        sinon.restore();
-      });
-
-      test("should format command with Unix formatting for Git Bash", async () => {
-        const flags = "--start-date 2025-06-15T000000.000Z --end-date 2025-06-15T235959.999999999Z --full-refresh --push-metadata";
-        const assetPath = "/path/to/asset.sql";
-
-        await bruinUtils.runInIntegratedTerminal("/working/dir", assetPath, flags, "bruin");
-
-        assert.ok(terminalSendTextStub.calledTwice, "Should send text twice (dummy call + command)");
-        
-        const actualCommand = terminalSendTextStub.secondCall.args[0];
-        const expectedCommand = `bruin run \\
+      assert.strictEqual(result, expected, "Should handle flags with complex values correctly");
+    });
+  });
+
+  suite("runInIntegratedTerminal with formatting", () => {
+    let createIntegratedTerminalStub: sinon.SinonStub;
+    let terminalSendTextStub: sinon.SinonStub;
+    let terminalShowStub: sinon.SinonStub;
+
+    setup(() => {
+      terminalSendTextStub = sinon.stub();
+      terminalShowStub = sinon.stub();
+
+      const mockTerminal = {
+        creationOptions: {
+          shellPath: "C:\\Program Files\\Git\\bin\\bash.exe",
+        },
+        show: terminalShowStub,
+        sendText: terminalSendTextStub,
+      } as any;
+
+      createIntegratedTerminalStub = sinon
+        .stub(bruinUtils, "createIntegratedTerminal")
+        .resolves(mockTerminal);
+    });
+
+    teardown(() => {
+      sinon.restore();
+    });
+
+    test("should format command with Unix formatting for Git Bash", async () => {
+      const flags =
+        "--start-date 2025-06-15T000000.000Z --end-date 2025-06-15T235959.999999999Z --full-refresh --push-metadata";
+      const assetPath = "/path/to/asset.sql";
+
+      await bruinUtils.runInIntegratedTerminal("/working/dir", assetPath, flags, "bruin");
+
+      assert.ok(terminalSendTextStub.calledTwice, "Should send text twice (dummy call + command)");
+
+      const actualCommand = terminalSendTextStub.secondCall.args[0];
+      const expectedCommand = `bruin run \\
   --start-date 2025-06-15T000000.000Z \\
   --end-date 2025-06-15T235959.999999999Z \\
   --full-refresh \\
   --push-metadata \\
   "/path/to/asset.sql"`;
 
-        assert.strictEqual(actualCommand, expectedCommand, "Should format command with Unix line continuation");
-      });
-
-      test("should use simple command when no flags provided", async () => {
-        const assetPath = "/path/to/asset.sql";
-
-        await bruinUtils.runInIntegratedTerminal("/working/dir", assetPath, "", "bruin");
-
-        const actualCommand = terminalSendTextStub.secondCall.args[0];
-        const expectedCommand = 'bruin run "/path/to/asset.sql"';
-
-        assert.strictEqual(actualCommand, expectedCommand, "Should use simple command without flags");
-      });
-
-      test("should use correct executable based on terminal type", async () => {
-        const mockTerminal = {
-          creationOptions: {
-            shellPath: "C:\\Program Files\\Git\\bin\\bash.exe"
-          },
-          show: terminalShowStub,
-          sendText: terminalSendTextStub
-        } as any;
-
-        createIntegratedTerminalStub.resolves(mockTerminal);
-
-        const flags = "--full-refresh";
-        const assetPath = "/path/to/asset.sql";
-
-        await bruinUtils.runInIntegratedTerminal("/working/dir", assetPath, flags, "/custom/path/bruin");
-
-        const actualCommand = terminalSendTextStub.secondCall.args[0];
-        // Should use "bruin" for Git Bash, not the custom path
-        assert.ok(actualCommand.startsWith("bruin run"), "Should use 'bruin' executable for Git Bash");
-      });
-
-
-      test("should handle complex flag combinations", async () => {
-        const flags = "--start-date 2025-06-15T000000.000Z --end-date 2025-06-15T235959.999999999Z --full-refresh --push-metadata --downstream --exclude-tag python --exclude-tag java --environment prod";
-        const assetPath = "/Users/maya/Documents/GitHub/neptune/pipelines/wep/assets/tier_2/exchanges/epias_plants_uevm.sql";
-
-        await bruinUtils.runInIntegratedTerminal("/working/dir", assetPath, flags, "bruin");
-
-        const actualCommand = terminalSendTextStub.secondCall.args[0];
-        const expectedCommand = `bruin run \\
+      assert.strictEqual(
+        actualCommand,
+        expectedCommand,
+        "Should format command with Unix line continuation"
+      );
+    });
+
+    test("should use simple command when no flags provided", async () => {
+      const assetPath = "/path/to/asset.sql";
+
+      await bruinUtils.runInIntegratedTerminal("/working/dir", assetPath, "", "bruin");
+
+      const actualCommand = terminalSendTextStub.secondCall.args[0];
+      const expectedCommand = 'bruin run "/path/to/asset.sql"';
+
+      assert.strictEqual(actualCommand, expectedCommand, "Should use simple command without flags");
+    });
+
+    test("should use correct executable based on terminal type", async () => {
+      const mockTerminal = {
+        creationOptions: {
+          shellPath: "C:\\Program Files\\Git\\bin\\bash.exe",
+        },
+        show: terminalShowStub,
+        sendText: terminalSendTextStub,
+      } as any;
+
+      createIntegratedTerminalStub.resolves(mockTerminal);
+
+      const flags = "--full-refresh";
+      const assetPath = "/path/to/asset.sql";
+
+      await bruinUtils.runInIntegratedTerminal(
+        "/working/dir",
+        assetPath,
+        flags,
+        "/custom/path/bruin"
+      );
+
+      const actualCommand = terminalSendTextStub.secondCall.args[0];
+      // Should use "bruin" for Git Bash, not the custom path
+      assert.ok(
+        actualCommand.startsWith("bruin run"),
+        "Should use 'bruin' executable for Git Bash"
+      );
+    });
+
+    test("should handle complex flag combinations", async () => {
+      const flags =
+        "--start-date 2025-06-15T000000.000Z --end-date 2025-06-15T235959.999999999Z --full-refresh --push-metadata --downstream --exclude-tag python --exclude-tag java --environment prod";
+      const assetPath =
+        "/Users/maya/Documents/GitHub/neptune/pipelines/wep/assets/tier_2/exchanges/epias_plants_uevm.sql";
+
+      await bruinUtils.runInIntegratedTerminal("/working/dir", assetPath, flags, "bruin");
+
+      const actualCommand = terminalSendTextStub.secondCall.args[0];
+      const expectedCommand = `bruin run \\
   --start-date 2025-06-15T000000.000Z \\
   --end-date 2025-06-15T235959.999999999Z \\
   --full-refresh \\
@@ -4728,920 +4898,972 @@
   --environment prod \\
   "/Users/maya/Documents/GitHub/neptune/pipelines/wep/assets/tier_2/exchanges/epias_plants_uevm.sql"`;
 
-        assert.strictEqual(actualCommand, expectedCommand, "Should handle complex flag combinations correctly");
+      assert.strictEqual(
+        actualCommand,
+        expectedCommand,
+        "Should handle complex flag combinations correctly"
+      );
+    });
+  });
+});
+
+suite("BruinEnvList Tests", () => {
+  let bruinEnvList: BruinEnvList;
+  let runStub: sinon.SinonStub;
+  let BruinPanelPostMessageStub: sinon.SinonStub;
+  let QueryPreviewPanelPostMessageStub: sinon.SinonStub;
+  let consoleDebugStub: sinon.SinonStub;
+
+  setup(() => {
+    bruinEnvList = new BruinEnvList("path/to/bruin", "path/to/working/directory");
+    runStub = sinon.stub(bruinEnvList as any, "run");
+    BruinPanelPostMessageStub = sinon.stub(BruinPanel, "postMessage");
+    QueryPreviewPanelPostMessageStub = sinon.stub(QueryPreviewPanel, "postMessage");
+    consoleDebugStub = sinon.stub(console, "debug");
+  });
+
+  teardown(() => {
+    sinon.restore();
+  });
+
+  suite("Constructor", () => {
+    test("should create BruinEnvList instance with correct parameters", () => {
+      const bruinExecutablePath = "path/to/bruin";
+      const workingDirectory = "path/to/working/directory";
+
+      const envList = new BruinEnvList(bruinExecutablePath, workingDirectory);
+
+      assert.ok(envList instanceof BruinEnvList, "Should be instance of BruinEnvList");
+      assert.ok(envList instanceof BruinCommand, "Should extend BruinCommand");
+    });
+  });
+
+  suite("bruinCommand", () => {
+    test("should return 'environments' as the bruin command", () => {
+      const result = (bruinEnvList as any).bruinCommand();
+
+      assert.strictEqual(result, "environments", "Should return 'environments' command");
+    });
+  });
+
+  suite("getEnvironmentsList", () => {
+    test("should get environments list successfully with default flags", async () => {
+      const mockResult = '{"environments": [{"id": 1, "name": "dev"}, {"id": 2, "name": "prod"}]}';
+      runStub.resolves(mockResult);
+
+      await bruinEnvList.getEnvironmentsList();
+
+      sinon.assert.calledOnce(runStub);
+      sinon.assert.calledWith(runStub, ["list", "-o", "json"], { ignoresErrors: false });
+      sinon.assert.calledOnce(BruinPanelPostMessageStub);
+      sinon.assert.calledWith(BruinPanelPostMessageStub, "environments-list-message", {
+        status: "success",
+        message: mockResult,
       });
-    });
-  });
-
-  suite("BruinEnvList Tests", () => {
-    let bruinEnvList: BruinEnvList;
-    let runStub: sinon.SinonStub;
-    let BruinPanelPostMessageStub: sinon.SinonStub;
-    let QueryPreviewPanelPostMessageStub: sinon.SinonStub;
-    let consoleDebugStub: sinon.SinonStub;
+      sinon.assert.calledOnce(QueryPreviewPanelPostMessageStub);
+      sinon.assert.calledWith(QueryPreviewPanelPostMessageStub, "init-environment", {
+        status: "success",
+        message: {
+          command: "init-environment",
+          payload: mockResult,
+        },
+      });
+    });
+
+    test("should get environments list with custom flags", async () => {
+      const customFlags = ["list", "--custom-flag", "-o", "json"];
+      const mockResult = '{"environments": [{"id": 1, "name": "dev"}]}';
+      runStub.resolves(mockResult);
+
+      await bruinEnvList.getEnvironmentsList({ flags: customFlags });
+
+      sinon.assert.calledOnce(runStub);
+      sinon.assert.calledWith(runStub, customFlags, { ignoresErrors: false });
+      sinon.assert.calledWith(BruinPanelPostMessageStub, "environments-list-message", {
+        status: "success",
+        message: mockResult,
+      });
+    });
+
+    test("should get environments list with ignoresErrors option", async () => {
+      const mockResult = '{"environments": []}';
+      runStub.resolves(mockResult);
+
+      await bruinEnvList.getEnvironmentsList({ ignoresErrors: true });
+
+      sinon.assert.calledOnce(runStub);
+      sinon.assert.calledWith(runStub, ["list", "-o", "json"], { ignoresErrors: true });
+    });
+
+    test("should handle empty result", async () => {
+      const emptyResult = "";
+      runStub.resolves(emptyResult);
+
+      await bruinEnvList.getEnvironmentsList();
+
+      sinon.assert.calledWith(BruinPanelPostMessageStub, "environments-list-message", {
+        status: "success",
+        message: emptyResult,
+      });
+      sinon.assert.calledWith(QueryPreviewPanelPostMessageStub, "init-environment", {
+        status: "success",
+        message: {
+          command: "init-environment",
+          payload: emptyResult,
+        },
+      });
+    });
+
+    test("should handle JSON string result", async () => {
+      const jsonResult = '{"status": "success", "data": []}';
+      runStub.resolves(jsonResult);
+
+      await bruinEnvList.getEnvironmentsList();
+
+      sinon.assert.calledWith(BruinPanelPostMessageStub, "environments-list-message", {
+        status: "success",
+        message: jsonResult,
+      });
+    });
+
+    test("should handle non-string error", async () => {
+      const error = { code: 1, message: "Error object" };
+      runStub.rejects(error);
+
+      await bruinEnvList.getEnvironmentsList();
+
+      sinon.assert.calledWith(BruinPanelPostMessageStub, "environments-list-message", {
+        status: "error",
+        message: error,
+      });
+    });
+  });
+
+  suite("postMessageToPanels", () => {
+    test("should post success message to BruinPanel", () => {
+      const status = "success";
+      const message = "Environments retrieved successfully";
+
+      (bruinEnvList as any).postMessageToPanels(status, message);
+
+      sinon.assert.calledOnce(BruinPanelPostMessageStub);
+      sinon.assert.calledWith(BruinPanelPostMessageStub, "environments-list-message", {
+        status,
+        message,
+      });
+    });
+
+    test("should post error message to BruinPanel", () => {
+      const status = "error";
+      const message = "Failed to retrieve environments";
+
+      (bruinEnvList as any).postMessageToPanels(status, message);
+
+      sinon.assert.calledOnce(BruinPanelPostMessageStub);
+      sinon.assert.calledWith(BruinPanelPostMessageStub, "environments-list-message", {
+        status,
+        message,
+      });
+    });
+
+    test("should post object message to BruinPanel", () => {
+      const status = "success";
+      const message = { environments: [{ id: 1, name: "dev" }] };
+
+      (bruinEnvList as any).postMessageToPanels(status, message);
+
+      sinon.assert.calledWith(BruinPanelPostMessageStub, "environments-list-message", {
+        status,
+        message,
+      });
+    });
+  });
+
+  suite("sendEnvironmentToQueryPreview", () => {
+    test("should send success environment to QueryPreviewPanel", () => {
+      const status = "success";
+      const environment = '{"environments": [{"id": 1, "name": "dev"}]}';
+
+      BruinEnvList.sendEnvironmentToQueryPreview(status, environment);
+
+      sinon.assert.calledOnce(QueryPreviewPanelPostMessageStub);
+      sinon.assert.calledWith(QueryPreviewPanelPostMessageStub, "init-environment", {
+        status,
+        message: {
+          command: "init-environment",
+          payload: environment,
+        },
+      });
+    });
+
+    test("should send error environment to QueryPreviewPanel", () => {
+      const status = "error";
+      const environment = "Failed to load environments";
+
+      BruinEnvList.sendEnvironmentToQueryPreview(status, environment);
+
+      sinon.assert.calledWith(QueryPreviewPanelPostMessageStub, "init-environment", {
+        status,
+        message: {
+          command: "init-environment",
+          payload: environment,
+        },
+      });
+    });
+
+    test("should send object environment to QueryPreviewPanel", () => {
+      const status = "success";
+      const environment = JSON.stringify({ environments: [{ id: 1, name: "prod" }] });
+
+      BruinEnvList.sendEnvironmentToQueryPreview(status, environment);
+
+      sinon.assert.calledWith(QueryPreviewPanelPostMessageStub, "init-environment", {
+        status,
+        message: {
+          command: "init-environment",
+          payload: environment,
+        },
+      });
+    });
+
+    test("should send empty environment to QueryPreviewPanel", () => {
+      const status = "success";
+      const environment = "";
+
+      BruinEnvList.sendEnvironmentToQueryPreview(status, environment);
+
+      sinon.assert.calledWith(QueryPreviewPanelPostMessageStub, "init-environment", {
+        status,
+        message: {
+          command: "init-environment",
+          payload: environment,
+        },
+      });
+    });
+  });
+
+  suite("Integration Tests", () => {
+    test("should handle complete successful workflow", async () => {
+      const mockResult = '{"environments": [{"id": 1, "name": "dev"}]}';
+      runStub.resolves(mockResult);
+
+      await bruinEnvList.getEnvironmentsList();
+
+      // Verify all expected calls were made
+      sinon.assert.calledOnce(runStub);
+      sinon.assert.calledOnce(BruinPanelPostMessageStub);
+      sinon.assert.calledOnce(QueryPreviewPanelPostMessageStub);
+
+      // Verify the correct message flow
+      sinon.assert.calledWith(BruinPanelPostMessageStub, "environments-list-message", {
+        status: "success",
+        message: mockResult,
+      });
+
+      sinon.assert.calledWith(QueryPreviewPanelPostMessageStub, "init-environment", {
+        status: "success",
+        message: {
+          command: "init-environment",
+          payload: mockResult,
+        },
+      });
+    });
+  });
+});
+
+suite("Configuration Tests", () => {
+  let workspaceGetConfigurationStub: sinon.SinonStub;
+  let windowActiveTextEditorStub: sinon.SinonStub;
+  let commandsExecuteCommandStub: sinon.SinonStub;
+  let windowOnDidChangeActiveTextEditorStub: sinon.SinonStub;
+  let workspaceOnDidChangeConfigurationStub: sinon.SinonStub;
+  let consoleLogStub: sinon.SinonStub;
+  let bruinFoldingRangeProviderStub: sinon.SinonStub;
+
+  setup(() => {
+    // Stub VSCode workspace and window methods
+    workspaceGetConfigurationStub = sinon.stub(vscode.workspace, "getConfiguration");
+    windowActiveTextEditorStub = sinon.stub(vscode.window, "activeTextEditor");
+    commandsExecuteCommandStub = sinon.stub(vscode.commands, "executeCommand");
+    windowOnDidChangeActiveTextEditorStub = sinon.stub(
+      vscode.window,
+      "onDidChangeActiveTextEditor"
+    );
+    workspaceOnDidChangeConfigurationStub = sinon.stub(
+      vscode.workspace,
+      "onDidChangeConfiguration"
+    );
+    consoleLogStub = sinon.stub(console, "log");
+
+    // Stub the bruinFoldingRangeProvider
+    bruinFoldingRangeProviderStub = sinon.stub();
+    const providersModule = require("../providers/bruinFoldingRangeProvider");
+    sinon.replace(providersModule, "bruinFoldingRangeProvider", bruinFoldingRangeProviderStub);
+
+    // Mock configuration for getProjectName function
+    const mockBruinConfig = {
+      get: sinon
+        .stub()
+        .withArgs("cloud.projectName", "")
+        .returns("test-project")
+        .withArgs("pathSeparator")
+        .returns("/"),
+    };
+    workspaceGetConfigurationStub.withArgs("bruin").returns(mockBruinConfig);
+  });
+
+  teardown(() => {
+    sinon.restore();
+  });
+
+  suite("getDefaultCheckboxSettings", () => {
+    test("should return default checkbox settings from configuration", () => {
+      const mockConfig = {
+        get: sinon
+          .stub()
+          .withArgs("defaultIntervalModifiers", false)
+          .returns(true)
+          .withArgs("defaultExclusiveEndDate", false)
+          .returns(true)
+          .withArgs("defaultPushMetadata", false)
+          .returns(true),
+      };
+      workspaceGetConfigurationStub.withArgs("bruin.checkbox").returns(mockConfig);
+
+      const { getDefaultCheckboxSettings } = require("../extension/configuration");
+      const result = getDefaultCheckboxSettings();
+
+      assert.deepStrictEqual(result, {
+        defaultIntervalModifiers: true,
+        defaultExclusiveEndDate: true,
+        defaultPushMetadata: true,
+      });
+      sinon.assert.calledWith(workspaceGetConfigurationStub, "bruin.checkbox");
+    });
+
+    test("should return default values when configuration is not set", () => {
+      const mockConfig = {
+        get: sinon
+          .stub()
+          .withArgs("defaultIntervalModifiers", false)
+          .returns(false)
+          .withArgs("defaultExclusiveEndDate", false)
+          .returns(false)
+          .withArgs("defaultPushMetadata", false)
+          .returns(false),
+      };
+      workspaceGetConfigurationStub.withArgs("bruin.checkbox").returns(mockConfig);
+
+      const { getDefaultCheckboxSettings } = require("../extension/configuration");
+      const result = getDefaultCheckboxSettings();
+
+      assert.deepStrictEqual(result, {
+        defaultIntervalModifiers: false,
+        defaultExclusiveEndDate: false,
+        defaultPushMetadata: false,
+      });
+    });
+  });
+
+  suite("getPathSeparator", () => {
+    test("should return configured path separator", () => {
+      const mockConfig = {
+        get: sinon.stub().withArgs("pathSeparator").returns("\\"),
+      };
+      workspaceGetConfigurationStub.withArgs("bruin").returns(mockConfig);
+
+      const { getPathSeparator } = require("../extension/configuration");
+      const result = getPathSeparator();
+
+      assert.strictEqual(result, "\\");
+      sinon.assert.calledWith(workspaceGetConfigurationStub, "bruin");
+    });
+
+    test("should return default path separator when not configured", () => {
+      const mockConfig = {
+        get: sinon.stub().withArgs("pathSeparator").returns(undefined),
+      };
+      workspaceGetConfigurationStub.withArgs("bruin").returns(mockConfig);
+
+      const { getPathSeparator } = require("../extension/configuration");
+      const result = getPathSeparator();
+
+      assert.strictEqual(result, "/");
+    });
+
+    test("should return default path separator when configuration returns null", () => {
+      const mockConfig = {
+        get: sinon.stub().withArgs("pathSeparator").returns(null),
+      };
+      workspaceGetConfigurationStub.withArgs("bruin").returns(mockConfig);
+
+      const { getPathSeparator } = require("../extension/configuration");
+      const result = getPathSeparator();
+
+      assert.strictEqual(result, "/");
+    });
+  });
+
+  suite("toggleFoldingsCommand", () => {
+    let mockEditor: vscode.TextEditor;
+    let mockDocument: vscode.TextDocument;
+    let mockUri: vscode.Uri;
 
     setup(() => {
-      bruinEnvList = new BruinEnvList("path/to/bruin", "path/to/working/directory");
-      runStub = sinon.stub(bruinEnvList as any, "run");
-      BruinPanelPostMessageStub = sinon.stub(BruinPanel, "postMessage");
-      QueryPreviewPanelPostMessageStub = sinon.stub(QueryPreviewPanel, "postMessage");
-      consoleDebugStub = sinon.stub(console, "debug");
-    });
-
-    teardown(() => {
-      sinon.restore();
-    });
-
-    suite("Constructor", () => {
-      test("should create BruinEnvList instance with correct parameters", () => {
-        const bruinExecutablePath = "path/to/bruin";
-        const workingDirectory = "path/to/working/directory";
-        
-        const envList = new BruinEnvList(bruinExecutablePath, workingDirectory);
-        
-        assert.ok(envList instanceof BruinEnvList, "Should be instance of BruinEnvList");
-        assert.ok(envList instanceof BruinCommand, "Should extend BruinCommand");
+      mockUri = vscode.Uri.file("/test/file.sql");
+      mockDocument = {
+        uri: mockUri,
+      } as vscode.TextDocument;
+      mockEditor = {
+        document: mockDocument,
+        selection: new vscode.Selection(0, 0, 0, 0),
+        selections: [],
+      } as unknown as vscode.TextEditor;
+    });
+
+    test("should return early when no active editor", async () => {
+      windowActiveTextEditorStub.value(undefined);
+
+      const { toggleFoldingsCommand } = require("../extension/configuration");
+      await toggleFoldingsCommand(true);
+
+      sinon.assert.notCalled(commandsExecuteCommandStub);
+    });
+
+    test("should not fold when no Bruin regions found", async () => {
+      windowActiveTextEditorStub.value(mockEditor);
+      bruinFoldingRangeProviderStub.returns([]);
+
+      const { toggleFoldingsCommand } = require("../extension/configuration");
+      await toggleFoldingsCommand(true);
+
+      sinon.assert.notCalled(commandsExecuteCommandStub);
+    });
+
+    test("should not unfold when no Bruin regions found", async () => {
+      windowActiveTextEditorStub.value(mockEditor);
+      bruinFoldingRangeProviderStub.returns([]);
+
+      const { toggleFoldingsCommand } = require("../extension/configuration");
+      await toggleFoldingsCommand(false);
+
+      sinon.assert.notCalled(commandsExecuteCommandStub);
+    });
+
+    test("should handle command execution errors", async () => {
+      windowActiveTextEditorStub.value(mockEditor);
+      const mockRanges = [new vscode.FoldingRange(0, 5)];
+      bruinFoldingRangeProviderStub.returns(mockRanges);
+      commandsExecuteCommandStub.rejects(new Error("Command failed"));
+
+      const { toggleFoldingsCommand } = require("../extension/configuration");
+
+      try {
+        await toggleFoldingsCommand(true);
+      } catch (error) {
+        // Expected error
+      }
+
+      sinon.assert.calledOnce(commandsExecuteCommandStub);
+    });
+  });
+
+  suite("applyFoldingStateBasedOnConfiguration", () => {
+    let mockEditor: vscode.TextEditor;
+    let mockDocument: vscode.TextDocument;
+    let mockUri: vscode.Uri;
+
+    setup(() => {
+      mockUri = vscode.Uri.file("/test/file.sql");
+      mockDocument = {
+        uri: mockUri,
+      } as vscode.TextDocument;
+      mockEditor = {
+        document: mockDocument,
+      } as unknown as vscode.TextEditor;
+    });
+
+    test("should return early when no editor provided", () => {
+      const { applyFoldingStateBasedOnConfiguration } = require("../extension/configuration");
+      applyFoldingStateBasedOnConfiguration(undefined);
+
+      sinon.assert.notCalled(commandsExecuteCommandStub);
+    });
+  });
+
+  suite("setupFoldingOnOpen", () => {
+    test("should set up event listener for active text editor changes", () => {
+      const mockDisposable = { dispose: sinon.stub() };
+      windowOnDidChangeActiveTextEditorStub.returns(mockDisposable);
+
+      const { setupFoldingOnOpen } = require("../extension/configuration");
+      setupFoldingOnOpen();
+
+      sinon.assert.calledOnce(windowOnDidChangeActiveTextEditorStub);
+    });
+  });
+
+  suite("subscribeToConfigurationChanges", () => {
+    test("should set up event listener for configuration changes", () => {
+      const mockDisposable = { dispose: sinon.stub() };
+      workspaceOnDidChangeConfigurationStub.returns(mockDisposable);
+
+      const { subscribeToConfigurationChanges } = require("../extension/configuration");
+      subscribeToConfigurationChanges();
+
+      sinon.assert.calledOnce(workspaceOnDidChangeConfigurationStub);
+    });
+
+    test("should reset document states when bruin.FoldingState changes", () => {
+      let eventListener: (e: vscode.ConfigurationChangeEvent) => void;
+
+      workspaceOnDidChangeConfigurationStub.callsFake((listener) => {
+        eventListener = listener;
+        return { dispose: sinon.stub() };
       });
-    });
-
-    suite("bruinCommand", () => {
-      test("should return 'environments' as the bruin command", () => {
-        const result = (bruinEnvList as any).bruinCommand();
-        
-        assert.strictEqual(result, "environments", "Should return 'environments' command");
+
+      const { subscribeToConfigurationChanges } = require("../extension/configuration");
+      subscribeToConfigurationChanges();
+
+      // Mock configuration change event
+      const affectsConfigurationStub = sinon.stub().withArgs("bruin.FoldingState").returns(true);
+      const mockEvent = {
+        affectsConfiguration: affectsConfigurationStub,
+      } as vscode.ConfigurationChangeEvent;
+
+      // Simulate configuration change
+      eventListener!(mockEvent);
+
+      sinon.assert.calledWith(affectsConfigurationStub, "bruin.FoldingState");
+    });
+
+    test("should not reset document states for other configuration changes", () => {
+      let eventListener: (e: vscode.ConfigurationChangeEvent) => void;
+
+      workspaceOnDidChangeConfigurationStub.callsFake((listener) => {
+        eventListener = listener;
+        return { dispose: sinon.stub() };
       });
-    });
-
-    suite("getEnvironmentsList", () => {
-      test("should get environments list successfully with default flags", async () => {
-        const mockResult = '{"environments": [{"id": 1, "name": "dev"}, {"id": 2, "name": "prod"}]}';
-        runStub.resolves(mockResult);
-        
-        await bruinEnvList.getEnvironmentsList();
-        
-        sinon.assert.calledOnce(runStub);
-        sinon.assert.calledWith(runStub, ["list", "-o", "json"], { ignoresErrors: false });
-        sinon.assert.calledOnce(BruinPanelPostMessageStub);
-        sinon.assert.calledWith(BruinPanelPostMessageStub, "environments-list-message", { 
-          status: "success", 
-          message: mockResult 
-        });
-        sinon.assert.calledOnce(QueryPreviewPanelPostMessageStub);
-        sinon.assert.calledWith(QueryPreviewPanelPostMessageStub, "init-environment", {
-          status: "success",
-          message: {
-            command: "init-environment",
-            payload: mockResult,
-          },
-        });
+
+      const { subscribeToConfigurationChanges } = require("../extension/configuration");
+      subscribeToConfigurationChanges();
+
+      // Mock configuration change event for different setting
+      const affectsConfigurationStub = sinon.stub().withArgs("bruin.FoldingState").returns(false);
+      const mockEvent = {
+        affectsConfiguration: affectsConfigurationStub,
+      } as vscode.ConfigurationChangeEvent;
+
+      // Simulate configuration change
+      eventListener!(mockEvent);
+
+      sinon.assert.calledWith(affectsConfigurationStub, "bruin.FoldingState");
+    });
+  });
+
+  suite("Integration Tests", () => {
+    test("should handle complete folding workflow", async () => {
+      const mockEditor = {
+        document: { uri: vscode.Uri.file("/test/file.sql") },
+        selection: new vscode.Selection(0, 0, 0, 0),
+        selections: [],
+      } as unknown as vscode.TextEditor;
+
+      windowActiveTextEditorStub.value(mockEditor);
+      const mockRanges = [new vscode.FoldingRange(0, 5)];
+      bruinFoldingRangeProviderStub.returns(mockRanges);
+      commandsExecuteCommandStub.resolves();
+
+      const { toggleFoldingsCommand } = require("../extension/configuration");
+      await toggleFoldingsCommand(true);
+
+      sinon.assert.calledOnce(commandsExecuteCommandStub);
+      sinon.assert.calledWith(commandsExecuteCommandStub, "editor.fold", {
+        selectionLines: [0],
+        levels: 1,
       });
-
-      test("should get environments list with custom flags", async () => {
-        const customFlags = ["list", "--custom-flag", "-o", "json"];
-        const mockResult = '{"environments": [{"id": 1, "name": "dev"}]}';
-        runStub.resolves(mockResult);
-        
-        await bruinEnvList.getEnvironmentsList({ flags: customFlags });
-        
-        sinon.assert.calledOnce(runStub);
-        sinon.assert.calledWith(runStub, customFlags, { ignoresErrors: false });
-        sinon.assert.calledWith(BruinPanelPostMessageStub, "environments-list-message", { 
-          status: "success", 
-          message: mockResult 
-        });
+    });
+
+    test("should handle configuration change workflow", () => {
+      let eventListener: (e: vscode.ConfigurationChangeEvent) => void;
+
+      workspaceOnDidChangeConfigurationStub.callsFake((listener) => {
+        eventListener = listener;
+        return { dispose: sinon.stub() };
       });
 
-      test("should get environments list with ignoresErrors option", async () => {
-        const mockResult = '{"environments": []}';
-        runStub.resolves(mockResult);
-        
-        await bruinEnvList.getEnvironmentsList({ ignoresErrors: true });
-        
-        sinon.assert.calledOnce(runStub);
-        sinon.assert.calledWith(runStub, ["list", "-o", "json"], { ignoresErrors: true });
-      });
-
-      test("should handle empty result", async () => {
-        const emptyResult = "";
-        runStub.resolves(emptyResult);
-        
-        await bruinEnvList.getEnvironmentsList();
-        
-        sinon.assert.calledWith(BruinPanelPostMessageStub, "environments-list-message", { 
-          status: "success", 
-          message: emptyResult 
-        });
-        sinon.assert.calledWith(QueryPreviewPanelPostMessageStub, "init-environment", {
-          status: "success",
-          message: {
-            command: "init-environment",
-            payload: emptyResult,
-          },
-        });
-      });
-
-      test("should handle JSON string result", async () => {
-        const jsonResult = '{"status": "success", "data": []}';
-        runStub.resolves(jsonResult);
-        
-        await bruinEnvList.getEnvironmentsList();
-        
-        sinon.assert.calledWith(BruinPanelPostMessageStub, "environments-list-message", { 
-          status: "success", 
-          message: jsonResult 
-        });
-      });
-
-      test("should handle non-string error", async () => {
-        const error = { code: 1, message: "Error object" };
-        runStub.rejects(error);
-        
-        await bruinEnvList.getEnvironmentsList();
-        
-        sinon.assert.calledWith(BruinPanelPostMessageStub, "environments-list-message", { 
-          status: "error", 
-          message: error 
-        });
-      });
-    });
-
-    suite("postMessageToPanels", () => {
-      test("should post success message to BruinPanel", () => {
-        const status = "success";
-        const message = "Environments retrieved successfully";
-        
-        (bruinEnvList as any).postMessageToPanels(status, message);
-        
-        sinon.assert.calledOnce(BruinPanelPostMessageStub);
-        sinon.assert.calledWith(BruinPanelPostMessageStub, "environments-list-message", { status, message });
-      });
-
-      test("should post error message to BruinPanel", () => {
-        const status = "error";
-        const message = "Failed to retrieve environments";
-        
-        (bruinEnvList as any).postMessageToPanels(status, message);
-        
-        sinon.assert.calledOnce(BruinPanelPostMessageStub);
-        sinon.assert.calledWith(BruinPanelPostMessageStub, "environments-list-message", { status, message });
-      });
-
-      test("should post object message to BruinPanel", () => {
-        const status = "success";
-        const message = { environments: [{ id: 1, name: "dev" }] };
-        
-        (bruinEnvList as any).postMessageToPanels(status, message);
-        
-        sinon.assert.calledWith(BruinPanelPostMessageStub, "environments-list-message", { status, message });
-      });
-    });
-
-    suite("sendEnvironmentToQueryPreview", () => {
-      test("should send success environment to QueryPreviewPanel", () => {
-        const status = "success";
-        const environment = '{"environments": [{"id": 1, "name": "dev"}]}';
-        
-        BruinEnvList.sendEnvironmentToQueryPreview(status, environment);
-        
-        sinon.assert.calledOnce(QueryPreviewPanelPostMessageStub);
-        sinon.assert.calledWith(QueryPreviewPanelPostMessageStub, "init-environment", {
-          status,
-          message: {
-            command: "init-environment",
-            payload: environment,
-          },
-        });
-      });
-
-      test("should send error environment to QueryPreviewPanel", () => {
-        const status = "error";
-        const environment = "Failed to load environments";
-        
-        BruinEnvList.sendEnvironmentToQueryPreview(status, environment);
-        
-        sinon.assert.calledWith(QueryPreviewPanelPostMessageStub, "init-environment", {
-          status,
-          message: {
-            command: "init-environment",
-            payload: environment,
-          },
-        });
-      });
-
-      test("should send object environment to QueryPreviewPanel", () => {
-        const status = "success";
-        const environment = JSON.stringify({ environments: [{ id: 1, name: "prod" }] });
-        
-        BruinEnvList.sendEnvironmentToQueryPreview(status, environment);
-        
-        sinon.assert.calledWith(QueryPreviewPanelPostMessageStub, "init-environment", {
-          status,
-          message: {
-            command: "init-environment",
-            payload: environment,
-          },
-        });
-      });
-
-      test("should send empty environment to QueryPreviewPanel", () => {
-        const status = "success";
-        const environment = "";
-        
-        BruinEnvList.sendEnvironmentToQueryPreview(status, environment);
-        
-        sinon.assert.calledWith(QueryPreviewPanelPostMessageStub, "init-environment", {
-          status,
-          message: {
-            command: "init-environment",
-            payload: environment,
-          },
-        });
-      });
-    });
-
-    suite("Integration Tests", () => {
-      test("should handle complete successful workflow", async () => {
-        const mockResult = '{"environments": [{"id": 1, "name": "dev"}]}';
-        runStub.resolves(mockResult);
-        
-        await bruinEnvList.getEnvironmentsList();
-        
-        // Verify all expected calls were made
-        sinon.assert.calledOnce(runStub);
-        sinon.assert.calledOnce(BruinPanelPostMessageStub);
-        sinon.assert.calledOnce(QueryPreviewPanelPostMessageStub);
-        
-        // Verify the correct message flow
-        sinon.assert.calledWith(BruinPanelPostMessageStub, "environments-list-message", {
-          status: "success",
-          message: mockResult,
-        });
-        
-        sinon.assert.calledWith(QueryPreviewPanelPostMessageStub, "init-environment", {
-          status: "success",
-          message: {
-            command: "init-environment",
-            payload: mockResult,
-          },
-        });
-      });
-
-    });
-  });
-
-  suite("Configuration Tests", () => {
-    let workspaceGetConfigurationStub: sinon.SinonStub;
-    let windowActiveTextEditorStub: sinon.SinonStub;
-    let commandsExecuteCommandStub: sinon.SinonStub;
-    let windowOnDidChangeActiveTextEditorStub: sinon.SinonStub;
-    let workspaceOnDidChangeConfigurationStub: sinon.SinonStub;
-    let consoleLogStub: sinon.SinonStub;
-    let bruinFoldingRangeProviderStub: sinon.SinonStub;
-
-    setup(() => {
-      // Stub VSCode workspace and window methods
-      workspaceGetConfigurationStub = sinon.stub(vscode.workspace, "getConfiguration");
-      windowActiveTextEditorStub = sinon.stub(vscode.window, "activeTextEditor");
-      commandsExecuteCommandStub = sinon.stub(vscode.commands, "executeCommand");
-      windowOnDidChangeActiveTextEditorStub = sinon.stub(vscode.window, "onDidChangeActiveTextEditor");
-      workspaceOnDidChangeConfigurationStub = sinon.stub(vscode.workspace, "onDidChangeConfiguration");
-      consoleLogStub = sinon.stub(console, "log");
-      
-      // Stub the bruinFoldingRangeProvider
-      bruinFoldingRangeProviderStub = sinon.stub();
-      const providersModule = require("../providers/bruinFoldingRangeProvider");
-      sinon.replace(providersModule, "bruinFoldingRangeProvider", bruinFoldingRangeProviderStub);
-
-      // Mock configuration for getProjectName function
-      const mockBruinConfig = {
-        get: sinon.stub()
-          .withArgs("cloud.projectName", "").returns("test-project")
-          .withArgs("pathSeparator").returns("/")
-      };
-      workspaceGetConfigurationStub.withArgs("bruin").returns(mockBruinConfig);
-    });
-
-    teardown(() => {
-      sinon.restore();
-    });
-
-    suite("getDefaultCheckboxSettings", () => {
-      test("should return default checkbox settings from configuration", () => {
-        const mockConfig = {
-          get: sinon.stub()
-            .withArgs("defaultIntervalModifiers", false).returns(true)
-            .withArgs("defaultExclusiveEndDate", false).returns(true)
-            .withArgs("defaultPushMetadata", false).returns(true)
-        };
-        workspaceGetConfigurationStub.withArgs("bruin.checkbox").returns(mockConfig);
-
-        const { getDefaultCheckboxSettings } = require("../extension/configuration");
-        const result = getDefaultCheckboxSettings();
-
-        assert.deepStrictEqual(result, {
-          defaultIntervalModifiers: true,
-          defaultExclusiveEndDate: true,
-          defaultPushMetadata: true,
-        });
-        sinon.assert.calledWith(workspaceGetConfigurationStub, "bruin.checkbox");
-      });
-
-      test("should return default values when configuration is not set", () => {
-        const mockConfig = {
-          get: sinon.stub()
-            .withArgs("defaultIntervalModifiers", false).returns(false)
-            .withArgs("defaultExclusiveEndDate", false).returns(false)
-            .withArgs("defaultPushMetadata", false).returns(false)
-        };
-        workspaceGetConfigurationStub.withArgs("bruin.checkbox").returns(mockConfig);
-
-        const { getDefaultCheckboxSettings } = require("../extension/configuration");
-        const result = getDefaultCheckboxSettings();
-
-        assert.deepStrictEqual(result, {
-          defaultIntervalModifiers: false,
-          defaultExclusiveEndDate: false,
-          defaultPushMetadata: false,
-        });
-      });
-    });
-
-    suite("getPathSeparator", () => {
-      test("should return configured path separator", () => {
-        const mockConfig = {
-          get: sinon.stub().withArgs("pathSeparator").returns("\\")
-        };
-        workspaceGetConfigurationStub.withArgs("bruin").returns(mockConfig);
-
-        const { getPathSeparator } = require("../extension/configuration");
-        const result = getPathSeparator();
-
-        assert.strictEqual(result, "\\");
-        sinon.assert.calledWith(workspaceGetConfigurationStub, "bruin");
-      });
-
-      test("should return default path separator when not configured", () => {
-        const mockConfig = {
-          get: sinon.stub().withArgs("pathSeparator").returns(undefined)
-        };
-        workspaceGetConfigurationStub.withArgs("bruin").returns(mockConfig);
-
-        const { getPathSeparator } = require("../extension/configuration");
-        const result = getPathSeparator();
-
-        assert.strictEqual(result, "/");
-      });
-
-      test("should return default path separator when configuration returns null", () => {
-        const mockConfig = {
-          get: sinon.stub().withArgs("pathSeparator").returns(null)
-        };
-        workspaceGetConfigurationStub.withArgs("bruin").returns(mockConfig);
-
-        const { getPathSeparator } = require("../extension/configuration");
-        const result = getPathSeparator();
-
-        assert.strictEqual(result, "/");
-      });
-    });
-
-    suite("toggleFoldingsCommand", () => {
-      let mockEditor: vscode.TextEditor;
-      let mockDocument: vscode.TextDocument;
-      let mockUri: vscode.Uri;
-
-      setup(() => {
-        mockUri = vscode.Uri.file("/test/file.sql");
-        mockDocument = {
-          uri: mockUri,
-        } as vscode.TextDocument;
-        mockEditor = {
-          document: mockDocument,
-          selection: new vscode.Selection(0, 0, 0, 0),
-          selections: [],
-        } as unknown as vscode.TextEditor;
-      });
-
-      test("should return early when no active editor", async () => {
-        windowActiveTextEditorStub.value(undefined);
-
-        const { toggleFoldingsCommand } = require("../extension/configuration");
-        await toggleFoldingsCommand(true);
-
-        sinon.assert.notCalled(commandsExecuteCommandStub);
-      });
-
-
-      test("should not fold when no Bruin regions found", async () => {
-        windowActiveTextEditorStub.value(mockEditor);
-        bruinFoldingRangeProviderStub.returns([]);
-
-        const { toggleFoldingsCommand } = require("../extension/configuration");
-        await toggleFoldingsCommand(true);
-
-        sinon.assert.notCalled(commandsExecuteCommandStub);
-      });
-
-   
-
-      test("should not unfold when no Bruin regions found", async () => {
-        windowActiveTextEditorStub.value(mockEditor);
-        bruinFoldingRangeProviderStub.returns([]);
-
-        const { toggleFoldingsCommand } = require("../extension/configuration");
-        await toggleFoldingsCommand(false);
-
-        sinon.assert.notCalled(commandsExecuteCommandStub);
-      });
-
-      test("should handle command execution errors", async () => {
-        windowActiveTextEditorStub.value(mockEditor);
-        const mockRanges = [new vscode.FoldingRange(0, 5)];
-        bruinFoldingRangeProviderStub.returns(mockRanges);
-        commandsExecuteCommandStub.rejects(new Error("Command failed"));
-
-        const { toggleFoldingsCommand } = require("../extension/configuration");
-        
-        try {
-          await toggleFoldingsCommand(true);
-        } catch (error) {
-          // Expected error
-        }
-
-        sinon.assert.calledOnce(commandsExecuteCommandStub);
-      });
-    });
-
-    suite("applyFoldingStateBasedOnConfiguration", () => {
-      let mockEditor: vscode.TextEditor;
-      let mockDocument: vscode.TextDocument;
-      let mockUri: vscode.Uri;
-
-      setup(() => {
-        mockUri = vscode.Uri.file("/test/file.sql");
-        mockDocument = {
-          uri: mockUri,
-        } as vscode.TextDocument;
-        mockEditor = {
-          document: mockDocument,
-        } as unknown as vscode.TextEditor;
-      });
-
-      test("should return early when no editor provided", () => {
-        const { applyFoldingStateBasedOnConfiguration } = require("../extension/configuration");
-        applyFoldingStateBasedOnConfiguration(undefined);
-
-        sinon.assert.notCalled(commandsExecuteCommandStub);
-      });
-
-    });
-
-    suite("setupFoldingOnOpen", () => {
-      test("should set up event listener for active text editor changes", () => {
-        const mockDisposable = { dispose: sinon.stub() };
-        windowOnDidChangeActiveTextEditorStub.returns(mockDisposable);
-
-        const { setupFoldingOnOpen } = require("../extension/configuration");
-        setupFoldingOnOpen();
-
-        sinon.assert.calledOnce(windowOnDidChangeActiveTextEditorStub);
-      });
-
-    });
-
-    suite("subscribeToConfigurationChanges", () => {
-      test("should set up event listener for configuration changes", () => {
-        const mockDisposable = { dispose: sinon.stub() };
-        workspaceOnDidChangeConfigurationStub.returns(mockDisposable);
-
-        const { subscribeToConfigurationChanges } = require("../extension/configuration");
-        subscribeToConfigurationChanges();
-
-        sinon.assert.calledOnce(workspaceOnDidChangeConfigurationStub);
-      });
-
-      test("should reset document states when bruin.FoldingState changes", () => {
-        let eventListener: (e: vscode.ConfigurationChangeEvent) => void;
-        
-        workspaceOnDidChangeConfigurationStub.callsFake((listener) => {
-          eventListener = listener;
-          return { dispose: sinon.stub() };
-        });
-
-        const { subscribeToConfigurationChanges } = require("../extension/configuration");
-        subscribeToConfigurationChanges();
-
-        // Mock configuration change event
-        const affectsConfigurationStub = sinon.stub().withArgs("bruin.FoldingState").returns(true);
-        const mockEvent = {
-          affectsConfiguration: affectsConfigurationStub
-        } as vscode.ConfigurationChangeEvent;
-
-        // Simulate configuration change
-        eventListener!(mockEvent);
-
-        sinon.assert.calledWith(affectsConfigurationStub, "bruin.FoldingState");
-      });
-
-      test("should not reset document states for other configuration changes", () => {
-        let eventListener: (e: vscode.ConfigurationChangeEvent) => void;
-        
-        workspaceOnDidChangeConfigurationStub.callsFake((listener) => {
-          eventListener = listener;
-          return { dispose: sinon.stub() };
-        });
-
-        const { subscribeToConfigurationChanges } = require("../extension/configuration");
-        subscribeToConfigurationChanges();
-
-        // Mock configuration change event for different setting
-        const affectsConfigurationStub = sinon.stub().withArgs("bruin.FoldingState").returns(false);
-        const mockEvent = {
-          affectsConfiguration: affectsConfigurationStub
-        } as vscode.ConfigurationChangeEvent;
-
-        // Simulate configuration change
-        eventListener!(mockEvent);
-
-        sinon.assert.calledWith(affectsConfigurationStub, "bruin.FoldingState");
-      });
-    });
-
-    suite("Integration Tests", () => {
-      test("should handle complete folding workflow", async () => {
-        const mockEditor = {
-          document: { uri: vscode.Uri.file("/test/file.sql") },
-          selection: new vscode.Selection(0, 0, 0, 0),
-          selections: [],
-        } as unknown as vscode.TextEditor;
-
-        windowActiveTextEditorStub.value(mockEditor);
-        const mockRanges = [new vscode.FoldingRange(0, 5)];
-        bruinFoldingRangeProviderStub.returns(mockRanges);
-        commandsExecuteCommandStub.resolves();
-
-        const { toggleFoldingsCommand } = require("../extension/configuration");
-        await toggleFoldingsCommand(true);
-
-        sinon.assert.calledOnce(commandsExecuteCommandStub);
-        sinon.assert.calledWith(commandsExecuteCommandStub, "editor.fold", {
-          selectionLines: [0],
-          levels: 1
-        });
-      });
-
-      test("should handle configuration change workflow", () => {
-        let eventListener: (e: vscode.ConfigurationChangeEvent) => void;
-        
-        workspaceOnDidChangeConfigurationStub.callsFake((listener) => {
-          eventListener = listener;
-          return { dispose: sinon.stub() };
-        });
-
-        const { subscribeToConfigurationChanges } = require("../extension/configuration");
-        subscribeToConfigurationChanges();
-
-        // Mock configuration change event
-        const affectsConfigurationStub = sinon.stub().withArgs("bruin.FoldingState").returns(true);
-        const mockEvent = {
-          affectsConfiguration: affectsConfigurationStub
-        } as vscode.ConfigurationChangeEvent;
-
-        // Simulate configuration change
-        eventListener!(mockEvent);
-
-        sinon.assert.calledWith(affectsConfigurationStub, "bruin.FoldingState");
-      });
-    });
-  });
-
-  suite("ActivityBarCommands", () => {
-    let bruinDBTCommandStub: sinon.SinonStub;
-    let runStub: sinon.SinonStub;
-
-    setup(() => {
-      // Create a stub instance of BruinDBTCommand
-      runStub = sinon.stub();
-      bruinDBTCommandStub = sinon.stub().returns({
-        run: runStub
-      });
-    });
-
-    teardown(() => {
-      sinon.restore();
-    });
-
-    test("getDbSummary should call run with correct flags", async () => {
-      const { BruinDBTCommand } = require("../bruin/bruinDBTCommand");
-      const mockResult = '{"schemas": [{"name": "public", "tables": ["users", "orders"]}]}';
-      
-      runStub.resolves(mockResult);
-      
-      const command = new BruinDBTCommand("bruin", "/workspace");
-      
-      const instanceRunStub = sinon.stub(command, "run").resolves(mockResult);
-      
-      const result = await command.getDbSummary("test-connection");
-      
-      assert.ok(instanceRunStub.calledOnce, "run method should be called once");
-      assert.deepStrictEqual(
-        instanceRunStub.firstCall.args[0], 
-        ["db-summary", "--connection", "test-connection", "-o", "json"],
-        "Should call run with correct db-summary flags"
-      );
-      assert.deepStrictEqual(
-        instanceRunStub.firstCall.args[1],
-        { ignoresErrors: false },
-        "Should call run with ignoresErrors: false"
-      );
-      
-      
-      assert.deepStrictEqual(result, JSON.parse(mockResult), "Should return parsed JSON result");
-      
-      instanceRunStub.restore();
-    });
-
-    test("getConnectionsForActivityBar should call run with correct flags", async () => {
-      const { BruinConnections } = require("../bruin/bruinConnections");
-      const mockResult = '[{"name": "test-connection", "type": "postgres"}, {"name": "dev-connection", "type": "mysql"}]';
-      
-      const command = new BruinConnections("bruin", "/workspace");
-      
-      const instanceRunStub = sinon.stub(command, "run").resolves(mockResult);
-      
-      const result = await command.getConnectionsForActivityBar();
-      
-      assert.ok(instanceRunStub.calledOnce, "run method should be called once");
-      assert.deepStrictEqual(
-        instanceRunStub.firstCall.args[0], 
-        ["list", "-o", "json"],
-        "Should call run with correct list flags"
-      );
-      assert.deepStrictEqual(
-        instanceRunStub.firstCall.args[1],
-        { ignoresErrors: false },
-        "Should call run with ignoresErrors: false"
-      );
-      
-      assert.ok(Array.isArray(result), "Should return an array");
-      
-      instanceRunStub.restore();
-    });
-  });
-
-  suite("ActivityBar Tests", () => {
-    
-    test("should call loadConnections when ActivityBar is opened", async () => {
-      const { ActivityBarConnectionsProvider } = require("../providers/ActivityBarConnectionsProvider");
-      
-      // Stub the private loadConnections method
-      const loadConnectionsStub = sinon.stub(ActivityBarConnectionsProvider.prototype, 'loadConnections' as any);
-      
-      const provider = new ActivityBarConnectionsProvider("/test/path");
-      
-      // Reset call count as constructor might call loadConnections
-      loadConnectionsStub.resetHistory();
-      
-      provider.refresh();
-      
-      await new Promise(resolve => setTimeout(resolve, 100));
-      
-      // Verify that loadConnections was called
-      assert.ok(
-        loadConnectionsStub.calledOnce,
-        "loadConnections should be called when ActivityBar is refreshed"
-      );
-      
-      // Restore the stub
-      loadConnectionsStub.restore();
-    });
-
-    test("refresh should clear database cache and reload connections", async () => {
-      const { ActivityBarConnectionsProvider } = require("../providers/ActivityBarConnectionsProvider");
-      
-      // Stub the private loadConnections method
-      const loadConnectionsStub = sinon.stub(ActivityBarConnectionsProvider.prototype, 'loadConnections' as any);
-      
-      const provider = new ActivityBarConnectionsProvider("/test/path");
-      
-      // Mock database cache by adding some data to the private databaseCache
-      const databaseCache = (provider as any).databaseCache;
-      databaseCache.set('test-connection', [{ name: 'test-schema', tables: ['table1'], connectionName: 'test-connection' }]);
-      
-      assert.ok(databaseCache.has('test-connection'), "Cache should contain test data before refresh");
-      
-      loadConnectionsStub.resetHistory();
-      
-      provider.refresh();
-      
-      assert.ok(!databaseCache.has('test-connection'), "Cache should be cleared after refresh");
-      
-      assert.ok(
-        loadConnectionsStub.calledOnce,
-        "loadConnections should be called when refresh is executed"
-      );
-      
-      loadConnectionsStub.restore();
-    });
-
-    test("refresh should trigger tree data change event", async () => {
-      const { ActivityBarConnectionsProvider } = require("../providers/ActivityBarConnectionsProvider");
-      
-      const mockConnections = [
-        { name: 'test-conn', type: 'postgres', environment: 'dev' }
-      ];
-      
-      const BruinConnectionsStub = sinon.stub().returns({
-        getConnectionsForActivityBar: sinon.stub().resolves(mockConnections)
-      });
-      
-      const originalBruinConnections = require("../bruin/bruinConnections").BruinConnections;
-      require("../bruin/bruinConnections").BruinConnections = BruinConnectionsStub;
-      
-      const provider = new ActivityBarConnectionsProvider("/test/path");
-      
-      const fireEventSpy = sinon.spy((provider as any)._onDidChangeTreeData, 'fire');
-      
-      provider.refresh();
-      
-      await new Promise(resolve => setTimeout(resolve, 100));
-      
-      assert.ok(fireEventSpy.called, "Tree data change event should be fired after refresh");
-
-              fireEventSpy.restore();
-        require("../bruin/bruinConnections").BruinConnections = originalBruinConnections;
-      });
-
-      test("refresh should handle concurrent calls without issues", async () => {
-        const { ActivityBarConnectionsProvider } = require("../providers/ActivityBarConnectionsProvider");
-        
-        const mockConnections = [
-          { name: 'test-conn', type: 'postgres', environment: 'dev' }
-        ];
-
-        let callCount = 0;
-        const BruinConnectionsStub = sinon.stub().returns({
-          getConnectionsForActivityBar: sinon.stub().callsFake(async () => {
-            callCount++;
-            await new Promise(resolve => setTimeout(resolve, 50));
-            return mockConnections;
-          })
-        });
-
-        const originalBruinConnections = require("../bruin/bruinConnections").BruinConnections;
-        require("../bruin/bruinConnections").BruinConnections = BruinConnectionsStub;
-
-        const provider = new ActivityBarConnectionsProvider("/test/path");
-        
-        // Reset call count
-        callCount = 0;
-
-        // Call refresh multiple times concurrently
-        const promises = [
-          Promise.resolve(provider.refresh()),
-          Promise.resolve(provider.refresh()),
-          Promise.resolve(provider.refresh())
-        ];
-
-        await Promise.all(promises);
-        await new Promise(resolve => setTimeout(resolve, 200));
-
-        // Should handle concurrent calls gracefully
-        assert.ok(callCount >= 3, "All concurrent refresh calls should execute");
-
-        require("../bruin/bruinConnections").BruinConnections = originalBruinConnections;
-      });
-
-      test("clicking on table should execute showTableDetails command", async () => {
-        const { ActivityBarConnectionsProvider } = require("../providers/ActivityBarConnectionsProvider");
-        
-        const mockDbSummary = [
-          {
-            name: 'public',
-            tables: ['users', 'orders', 'products']
-          },
-          {
-            name: 'analytics',
-            tables: ['metrics', 'reports']
-          }
-        ];
-
-        const BruinConnectionsStub = sinon.stub().returns({
-          getConnectionsForActivityBar: sinon.stub().resolves([
-            { name: 'test-connection', type: 'postgres', environment: 'dev' }
-          ])
-        });
-
-        const BruinDBTCommandStub = sinon.stub().returns({
-          getDbSummary: sinon.stub().resolves(mockDbSummary)
-        });
-
-        const originalBruinConnections = require("../bruin/bruinConnections").BruinConnections;
-        const originalBruinDBTCommand = require("../bruin/bruinDBTCommand").BruinDBTCommand;
-        
-        require("../bruin/bruinConnections").BruinConnections = BruinConnectionsStub;
-        require("../bruin/bruinDBTCommand").BruinDBTCommand = BruinDBTCommandStub;
-
-        const provider = new ActivityBarConnectionsProvider("/test/path");
-        
-        await new Promise(resolve => setTimeout(resolve, 100));
-
-        // Get connection item
-        const connectionItems = await provider.getChildren();
-        assert.ok(connectionItems.length > 0, "Should have connection items");
-
-        const connectionItem = connectionItems[0];
-        
-        // Get schema items
-        const schemaItems = await provider.getChildren(connectionItem);
-        assert.ok(schemaItems.length > 0, "Should have schema items");
-
-        const publicSchemaItem = schemaItems.find((item: any) => item.label === 'public');
-        assert.ok(publicSchemaItem, "Should find public schema");
-
-        // Get table items
-        const tableItems = await provider.getChildren(publicSchemaItem);
-        assert.ok(tableItems.length > 0, "Should have table items");
-
-        // Check users table
-        const usersTableItem = tableItems.find((item: any) => item.label === 'users');
-        assert.ok(usersTableItem, "Should find users table");
-        
-        // Verify command is set correctly
-        assert.ok(usersTableItem.command, "Table item should have command");
-        assert.strictEqual(usersTableItem.command.command, 'bruin.showTableDetails', "Should have correct command");
-        assert.strictEqual(usersTableItem.command.title, 'Show Table Details', "Should have correct title");
-        
-        // Verify arguments
-        const args = usersTableItem.command.arguments;
-        assert.ok(args, "Command should have arguments");
-        assert.strictEqual(args.length, 3, "Should have 3 arguments");
-        assert.strictEqual(args[0], 'users', "First argument should be table name");
-        assert.strictEqual(args[1], 'public', "Second argument should be schema name");
-        assert.strictEqual(args[2], 'test-connection', "Third argument should be connection name");
-
-        // Check orders table
-        const ordersTableItem = tableItems.find((item: any) => item.label === 'orders');
-        assert.ok(ordersTableItem, "Should find orders table");
-        assert.ok(ordersTableItem.command, "Orders table should have command");
-        assert.deepStrictEqual(ordersTableItem.command.arguments, ['orders', 'public', 'test-connection'], "Orders table should have correct arguments");
-
-        // Restore
-        require("../bruin/bruinConnections").BruinConnections = originalBruinConnections;
-        require("../bruin/bruinDBTCommand").BruinDBTCommand = originalBruinDBTCommand;
-      });
-
-      test("table items should have correct context and icons", async () => {
-        const { ActivityBarConnectionsProvider } = require("../providers/ActivityBarConnectionsProvider");
-        
-        const mockDbSummary = [
-          {
-            name: 'test_schema',
-            tables: ['customer_data', 'order_history']
-          }
-        ];
-
-        const BruinConnectionsStub = sinon.stub().returns({
-          getConnectionsForActivityBar: sinon.stub().resolves([
-            { name: 'prod-db', type: 'snowflake', environment: 'production' }
-          ])
-        });
-
-        const BruinDBTCommandStub = sinon.stub().returns({
-          getDbSummary: sinon.stub().resolves(mockDbSummary)
-        });
-
-        const originalBruinConnections = require("../bruin/bruinConnections").BruinConnections;
-        const originalBruinDBTCommand = require("../bruin/bruinDBTCommand").BruinDBTCommand;
-        
-        require("../bruin/bruinConnections").BruinConnections = BruinConnectionsStub;
-        require("../bruin/bruinDBTCommand").BruinDBTCommand = BruinDBTCommandStub;
-
-        const provider = new ActivityBarConnectionsProvider("/test/path");
-        
-        await new Promise(resolve => setTimeout(resolve, 100));
-
-        // Navigate to table items
-        const connectionItems = await provider.getChildren();
-        const connectionItem = connectionItems[0];
-        const schemaItems = await provider.getChildren(connectionItem);
-        const schemaItem = schemaItems[0];
-        const tableItems = await provider.getChildren(schemaItem);
-
-        // Check table item properties
-        const tableItem = tableItems[0];
-        assert.strictEqual(tableItem.contextValue, 'table', "Table should have correct context value");
-        assert.ok(tableItem.iconPath, "Table should have icon");
-        assert.strictEqual(tableItem.collapsibleState, 0, "Table should not be collapsible"); // TreeItemCollapsibleState.None = 0
-
-        // Restore
-        require("../bruin/bruinConnections").BruinConnections = originalBruinConnections;
-        require("../bruin/bruinDBTCommand").BruinDBTCommand = originalBruinDBTCommand;
-      });
-
-    });
-
-<<<<<<< HEAD
+      const { subscribeToConfigurationChanges } = require("../extension/configuration");
+      subscribeToConfigurationChanges();
+
+      // Mock configuration change event
+      const affectsConfigurationStub = sinon.stub().withArgs("bruin.FoldingState").returns(true);
+      const mockEvent = {
+        affectsConfiguration: affectsConfigurationStub,
+      } as vscode.ConfigurationChangeEvent;
+
+      // Simulate configuration change
+      eventListener!(mockEvent);
+
+      sinon.assert.calledWith(affectsConfigurationStub, "bruin.FoldingState");
+    });
+  });
+});
+
+suite("ActivityBarCommands", () => {
+  let bruinDBTCommandStub: sinon.SinonStub;
+  let runStub: sinon.SinonStub;
+
+  setup(() => {
+    // Create a stub instance of BruinDBTCommand
+    runStub = sinon.stub();
+    bruinDBTCommandStub = sinon.stub().returns({
+      run: runStub,
+    });
+  });
+
+  teardown(() => {
+    sinon.restore();
+  });
+
+  test("getDbSummary should call run with correct flags", async () => {
+    const { BruinDBTCommand } = require("../bruin/bruinDBTCommand");
+    const mockResult = '{"schemas": [{"name": "public", "tables": ["users", "orders"]}]}';
+
+    runStub.resolves(mockResult);
+
+    const command = new BruinDBTCommand("bruin", "/workspace");
+
+    const instanceRunStub = sinon.stub(command, "run").resolves(mockResult);
+
+    const result = await command.getDbSummary("test-connection");
+
+    assert.ok(instanceRunStub.calledOnce, "run method should be called once");
+    assert.deepStrictEqual(
+      instanceRunStub.firstCall.args[0],
+      ["db-summary", "--connection", "test-connection", "-o", "json"],
+      "Should call run with correct db-summary flags"
+    );
+    assert.deepStrictEqual(
+      instanceRunStub.firstCall.args[1],
+      { ignoresErrors: false },
+      "Should call run with ignoresErrors: false"
+    );
+
+    assert.deepStrictEqual(result, JSON.parse(mockResult), "Should return parsed JSON result");
+
+    instanceRunStub.restore();
+  });
+
+  test("getConnectionsForActivityBar should call run with correct flags", async () => {
+    const { BruinConnections } = require("../bruin/bruinConnections");
+    const mockResult =
+      '[{"name": "test-connection", "type": "postgres"}, {"name": "dev-connection", "type": "mysql"}]';
+
+    const command = new BruinConnections("bruin", "/workspace");
+
+    const instanceRunStub = sinon.stub(command, "run").resolves(mockResult);
+
+    const result = await command.getConnectionsForActivityBar();
+
+    assert.ok(instanceRunStub.calledOnce, "run method should be called once");
+    assert.deepStrictEqual(
+      instanceRunStub.firstCall.args[0],
+      ["list", "-o", "json"],
+      "Should call run with correct list flags"
+    );
+    assert.deepStrictEqual(
+      instanceRunStub.firstCall.args[1],
+      { ignoresErrors: false },
+      "Should call run with ignoresErrors: false"
+    );
+
+    assert.ok(Array.isArray(result), "Should return an array");
+
+    instanceRunStub.restore();
+  });
+});
+
+suite("ActivityBar Tests", () => {
+  test("should call loadConnections when ActivityBar is opened", async () => {
+    const {
+      ActivityBarConnectionsProvider,
+    } = require("../providers/ActivityBarConnectionsProvider");
+
+    // Stub the private loadConnections method
+    const loadConnectionsStub = sinon.stub(
+      ActivityBarConnectionsProvider.prototype,
+      "loadConnections" as any
+    );
+
+    const provider = new ActivityBarConnectionsProvider("/test/path");
+
+    // Reset call count as constructor might call loadConnections
+    loadConnectionsStub.resetHistory();
+
+    provider.refresh();
+
+    await new Promise((resolve) => setTimeout(resolve, 100));
+
+    // Verify that loadConnections was called
+    assert.ok(
+      loadConnectionsStub.calledOnce,
+      "loadConnections should be called when ActivityBar is refreshed"
+    );
+
+    // Restore the stub
+    loadConnectionsStub.restore();
+  });
+
+  test("refresh should clear database cache and reload connections", async () => {
+    const {
+      ActivityBarConnectionsProvider,
+    } = require("../providers/ActivityBarConnectionsProvider");
+
+    // Stub the private loadConnections method
+    const loadConnectionsStub = sinon.stub(
+      ActivityBarConnectionsProvider.prototype,
+      "loadConnections" as any
+    );
+
+    const provider = new ActivityBarConnectionsProvider("/test/path");
+
+    // Mock database cache by adding some data to the private databaseCache
+    const databaseCache = (provider as any).databaseCache;
+    databaseCache.set("test-connection", [
+      { name: "test-schema", tables: ["table1"], connectionName: "test-connection" },
+    ]);
+
+    assert.ok(
+      databaseCache.has("test-connection"),
+      "Cache should contain test data before refresh"
+    );
+
+    loadConnectionsStub.resetHistory();
+
+    provider.refresh();
+
+    assert.ok(!databaseCache.has("test-connection"), "Cache should be cleared after refresh");
+
+    assert.ok(
+      loadConnectionsStub.calledOnce,
+      "loadConnections should be called when refresh is executed"
+    );
+
+    loadConnectionsStub.restore();
+  });
+
+  test("refresh should trigger tree data change event", async () => {
+    const {
+      ActivityBarConnectionsProvider,
+    } = require("../providers/ActivityBarConnectionsProvider");
+
+    const mockConnections = [{ name: "test-conn", type: "postgres", environment: "dev" }];
+
+    const BruinConnectionsStub = sinon.stub().returns({
+      getConnectionsForActivityBar: sinon.stub().resolves(mockConnections),
+    });
+
+    const originalBruinConnections = require("../bruin/bruinConnections").BruinConnections;
+    require("../bruin/bruinConnections").BruinConnections = BruinConnectionsStub;
+
+    const provider = new ActivityBarConnectionsProvider("/test/path");
+
+    const fireEventSpy = sinon.spy((provider as any)._onDidChangeTreeData, "fire");
+
+    provider.refresh();
+
+    await new Promise((resolve) => setTimeout(resolve, 100));
+
+    assert.ok(fireEventSpy.called, "Tree data change event should be fired after refresh");
+
+    fireEventSpy.restore();
+    require("../bruin/bruinConnections").BruinConnections = originalBruinConnections;
+  });
+
+  test("refresh should handle concurrent calls without issues", async () => {
+    const {
+      ActivityBarConnectionsProvider,
+    } = require("../providers/ActivityBarConnectionsProvider");
+
+    const mockConnections = [{ name: "test-conn", type: "postgres", environment: "dev" }];
+
+    let callCount = 0;
+    const BruinConnectionsStub = sinon.stub().returns({
+      getConnectionsForActivityBar: sinon.stub().callsFake(async () => {
+        callCount++;
+        await new Promise((resolve) => setTimeout(resolve, 50));
+        return mockConnections;
+      }),
+    });
+
+    const originalBruinConnections = require("../bruin/bruinConnections").BruinConnections;
+    require("../bruin/bruinConnections").BruinConnections = BruinConnectionsStub;
+
+    const provider = new ActivityBarConnectionsProvider("/test/path");
+
+    // Reset call count
+    callCount = 0;
+
+    // Call refresh multiple times concurrently
+    const promises = [
+      Promise.resolve(provider.refresh()),
+      Promise.resolve(provider.refresh()),
+      Promise.resolve(provider.refresh()),
+    ];
+
+    await Promise.all(promises);
+    await new Promise((resolve) => setTimeout(resolve, 200));
+
+    // Should handle concurrent calls gracefully
+    assert.ok(callCount >= 3, "All concurrent refresh calls should execute");
+
+    require("../bruin/bruinConnections").BruinConnections = originalBruinConnections;
+  });
+
+  test("clicking on table should execute showTableDetails command", async () => {
+    const {
+      ActivityBarConnectionsProvider,
+    } = require("../providers/ActivityBarConnectionsProvider");
+
+    const mockDbSummary = [
+      {
+        name: "public",
+        tables: ["users", "orders", "products"],
+      },
+      {
+        name: "analytics",
+        tables: ["metrics", "reports"],
+      },
+    ];
+
+    const BruinConnectionsStub = sinon.stub().returns({
+      getConnectionsForActivityBar: sinon
+        .stub()
+        .resolves([{ name: "test-connection", type: "postgres", environment: "dev" }]),
+    });
+
+    const BruinDBTCommandStub = sinon.stub().returns({
+      getDbSummary: sinon.stub().resolves(mockDbSummary),
+    });
+
+    const originalBruinConnections = require("../bruin/bruinConnections").BruinConnections;
+    const originalBruinDBTCommand = require("../bruin/bruinDBTCommand").BruinDBTCommand;
+
+    require("../bruin/bruinConnections").BruinConnections = BruinConnectionsStub;
+    require("../bruin/bruinDBTCommand").BruinDBTCommand = BruinDBTCommandStub;
+
+    const provider = new ActivityBarConnectionsProvider("/test/path");
+
+    await new Promise((resolve) => setTimeout(resolve, 100));
+
+    // Get connection item
+    const connectionItems = await provider.getChildren();
+    assert.ok(connectionItems.length > 0, "Should have connection items");
+
+    const connectionItem = connectionItems[0];
+
+    // Get schema items
+    const schemaItems = await provider.getChildren(connectionItem);
+    assert.ok(schemaItems.length > 0, "Should have schema items");
+
+    const publicSchemaItem = schemaItems.find((item: any) => item.label === "public");
+    assert.ok(publicSchemaItem, "Should find public schema");
+
+    // Get table items
+    const tableItems = await provider.getChildren(publicSchemaItem);
+    assert.ok(tableItems.length > 0, "Should have table items");
+
+    // Check users table
+    const usersTableItem = tableItems.find((item: any) => item.label === "users");
+    assert.ok(usersTableItem, "Should find users table");
+
+    // Verify command is set correctly
+    assert.ok(usersTableItem.command, "Table item should have command");
+    assert.strictEqual(
+      usersTableItem.command.command,
+      "bruin.showTableDetails",
+      "Should have correct command"
+    );
+    assert.strictEqual(
+      usersTableItem.command.title,
+      "Show Table Details",
+      "Should have correct title"
+    );
+
+    // Verify arguments
+    const args = usersTableItem.command.arguments;
+    assert.ok(args, "Command should have arguments");
+    assert.strictEqual(args.length, 3, "Should have 3 arguments");
+    assert.strictEqual(args[0], "users", "First argument should be table name");
+    assert.strictEqual(args[1], "public", "Second argument should be schema name");
+    assert.strictEqual(args[2], "test-connection", "Third argument should be connection name");
+
+    // Check orders table
+    const ordersTableItem = tableItems.find((item: any) => item.label === "orders");
+    assert.ok(ordersTableItem, "Should find orders table");
+    assert.ok(ordersTableItem.command, "Orders table should have command");
+    assert.deepStrictEqual(
+      ordersTableItem.command.arguments,
+      ["orders", "public", "test-connection"],
+      "Orders table should have correct arguments"
+    );
+
+    // Restore
+    require("../bruin/bruinConnections").BruinConnections = originalBruinConnections;
+    require("../bruin/bruinDBTCommand").BruinDBTCommand = originalBruinDBTCommand;
+  });
+
+  test("table items should have correct context and icons", async () => {
+    const {
+      ActivityBarConnectionsProvider,
+    } = require("../providers/ActivityBarConnectionsProvider");
+
+    const mockDbSummary = [
+      {
+        name: "test_schema",
+        tables: ["customer_data", "order_history"],
+      },
+    ];
+
+    const BruinConnectionsStub = sinon.stub().returns({
+      getConnectionsForActivityBar: sinon
+        .stub()
+        .resolves([{ name: "prod-db", type: "snowflake", environment: "production" }]),
+    });
+
+    const BruinDBTCommandStub = sinon.stub().returns({
+      getDbSummary: sinon.stub().resolves(mockDbSummary),
+    });
+
+    const originalBruinConnections = require("../bruin/bruinConnections").BruinConnections;
+    const originalBruinDBTCommand = require("../bruin/bruinDBTCommand").BruinDBTCommand;
+
+    require("../bruin/bruinConnections").BruinConnections = BruinConnectionsStub;
+    require("../bruin/bruinDBTCommand").BruinDBTCommand = BruinDBTCommandStub;
+
+    const provider = new ActivityBarConnectionsProvider("/test/path");
+
+    await new Promise((resolve) => setTimeout(resolve, 100));
+
+    // Navigate to table items
+    const connectionItems = await provider.getChildren();
+    const connectionItem = connectionItems[0];
+    const schemaItems = await provider.getChildren(connectionItem);
+    const schemaItem = schemaItems[0];
+    const tableItems = await provider.getChildren(schemaItem);
+
+    // Check table item properties
+    const tableItem = tableItems[0];
+    assert.strictEqual(tableItem.contextValue, "table", "Table should have correct context value");
+    assert.ok(tableItem.iconPath, "Table should have icon");
+    assert.strictEqual(tableItem.collapsibleState, 0, "Table should not be collapsible"); // TreeItemCollapsibleState.None = 0
+
+    // Restore
+    require("../bruin/bruinConnections").BruinConnections = originalBruinConnections;
+    require("../bruin/bruinDBTCommand").BruinDBTCommand = originalBruinDBTCommand;
+  });
+});
+
 suite("Cloud Feature Integration Tests", () => {
   let mockContext: vscode.ExtensionContext;
   let configurationStub: sinon.SinonStub;
@@ -5664,35 +5886,36 @@
 
   test("should retrieve project name from configuration", () => {
     const mockConfiguration = {
-      get: sinon.stub().returns("test-project-name")
+      get: sinon.stub().returns("test-project-name"),
     };
     configurationStub.withArgs("bruin").returns(mockConfiguration);
 
     const projectName = configuration.getProjectName();
-    
+
     assert.strictEqual(projectName, "test-project-name");
     assert.ok(mockConfiguration.get.calledWith("cloud.projectName"));
   });
 
   test("should return empty string when project name is not configured", () => {
     const mockConfiguration = {
-      get: sinon.stub().returns("")
+      get: sinon.stub().returns(""),
     };
     configurationStub.withArgs("bruin").returns(mockConfiguration);
 
     const projectName = configuration.getProjectName();
-    
+
     assert.strictEqual(projectName, "");
   });
 
   test("should handle cloud URL opening command", async () => {
     openExternalStub.resolves();
-    
-    const testUrl = "https://cloud.getbruin.com/projects/test-project/pipelines/test-pipeline/assets/test-asset";
-    
+
+    const testUrl =
+      "https://cloud.getbruin.com/projects/test-project/pipelines/test-pipeline/assets/test-asset";
+
     // Simulate the command that would be called by the webview
     await vscode.env.openExternal(vscode.Uri.parse(testUrl));
-    
+
     assert.ok(openExternalStub.calledOnce);
     assert.ok(openExternalStub.calledWith(vscode.Uri.parse(testUrl)));
   });
@@ -5701,10 +5924,10 @@
     const projectName = "my-project";
     const pipelineName = "data-pipeline";
     const assetName = "customer_data.sql";
-    
+
     const expectedUrl = `https://cloud.getbruin.com/projects/${projectName}/pipelines/${pipelineName}/assets/${assetName}`;
     const constructedUrl = `https://cloud.getbruin.com/projects/${projectName}/pipelines/${pipelineName}/assets/${assetName}`;
-    
+
     assert.strictEqual(constructedUrl, expectedUrl);
   });
 
@@ -5712,18 +5935,19 @@
     const projectName = "test-project";
     const pipelineName = "main-pipeline";
     const assetName = "schema.table_with-special.chars";
-    
+
     const cloudUrl = `https://cloud.getbruin.com/projects/${projectName}/pipelines/${pipelineName}/assets/${assetName}`;
-    const expectedUrl = "https://cloud.getbruin.com/projects/test-project/pipelines/main-pipeline/assets/schema.table_with-special.chars";
-    
+    const expectedUrl =
+      "https://cloud.getbruin.com/projects/test-project/pipelines/main-pipeline/assets/schema.table_with-special.chars";
+
     assert.strictEqual(cloudUrl, expectedUrl);
   });
 
   test("BruinPanel should handle openAssetUrl command", async () => {
     const mockPanel = {
       webview: {
-        postMessage: sinon.stub()
-      }
+        postMessage: sinon.stub(),
+      },
     } as any;
 
     // Mock the BruinPanel's message handling
@@ -5735,7 +5959,7 @@
 
     const testMessage = {
       command: "bruin.openAssetUrl",
-      url: "https://cloud.getbruin.com/projects/test/pipelines/main/assets/example"
+      url: "https://cloud.getbruin.com/projects/test/pipelines/main/assets/example",
     };
 
     await messageHandler(testMessage);
@@ -5747,18 +5971,22 @@
   test("should handle project name configuration changes", () => {
     const mockConfiguration = {
       get: sinon.stub(),
-      update: sinon.stub().resolves()
+      update: sinon.stub().resolves(),
     };
     configurationStub.withArgs("bruin").returns(mockConfiguration);
 
     // Test setting project name
     mockConfiguration.get.withArgs("cloud.projectName").returns("new-project");
-    
+
     const projectName = configuration.getProjectName();
     assert.strictEqual(projectName, "new-project");
 
     // Test updating project name
-    mockConfiguration.update("cloud.projectName", "updated-project", vscode.ConfigurationTarget.Workspace);
+    mockConfiguration.update(
+      "cloud.projectName",
+      "updated-project",
+      vscode.ConfigurationTarget.Workspace
+    );
     assert.ok(mockConfiguration.update.called);
   });
 
@@ -5766,12 +5994,13 @@
     const validUrls = [
       "https://cloud.getbruin.com/projects/test/pipelines/main/assets/asset1",
       "https://cloud.getbruin.com/projects/my-project/pipelines/data-pipe/assets/table.sql",
-      "https://cloud.getbruin.com/projects/proj_123/pipelines/pipeline-1/assets/schema.table"
+      "https://cloud.getbruin.com/projects/proj_123/pipelines/pipeline-1/assets/schema.table",
     ];
 
-    const cloudUrlPattern = /^https:\/\/cloud\.getbruin\.com\/projects\/[^\/]+\/pipelines\/[^\/]+\/assets\/[^\/]+$/;
-
-    validUrls.forEach(url => {
+    const cloudUrlPattern =
+      /^https:\/\/cloud\.getbruin\.com\/projects\/[^\/]+\/pipelines\/[^\/]+\/assets\/[^\/]+$/;
+
+    validUrls.forEach((url) => {
       assert.ok(cloudUrlPattern.test(url), `URL should be valid: ${url}`);
     });
   });
@@ -5786,9 +6015,10 @@
       "https://cloud.getbruin.com/projects/test/pipelines/main", // incomplete URL
     ];
 
-    const cloudUrlPattern = /^https:\/\/cloud\.getbruin\.com\/projects\/[^\/]+\/pipelines\/[^\/]+\/assets\/[^\/]+$/;
-
-    invalidUrls.forEach(url => {
+    const cloudUrlPattern =
+      /^https:\/\/cloud\.getbruin\.com\/projects\/[^\/]+\/pipelines\/[^\/]+\/assets\/[^\/]+$/;
+
+    invalidUrls.forEach((url) => {
       assert.ok(!cloudUrlPattern.test(url), `URL should be invalid: ${url}`);
     });
   });
@@ -5801,8 +6031,8 @@
         projectName: "test-project",
         assetName: "test-asset",
         pipelineName: "test-pipeline",
-        timestamp: new Date().toISOString()
-      }
+        timestamp: new Date().toISOString(),
+      },
     };
 
     // Verify tracking data structure
@@ -5815,397 +6045,395 @@
 
   test("should maintain configuration consistency across webview and extension", () => {
     const projectName = "consistent-project";
-    
+
     // Mock getting configuration in extension
     const mockConfiguration = {
-      get: sinon.stub().returns(projectName)
+      get: sinon.stub().returns(projectName),
     };
     configurationStub.withArgs("bruin").returns(mockConfiguration);
 
     const extensionProjectName = configuration.getProjectName();
-    
+
     // Simulate webview receiving the same project name
     const webviewProjectName = projectName;
-    
+
     assert.strictEqual(extensionProjectName, webviewProjectName);
     assert.strictEqual(extensionProjectName, projectName);
   });
 });
-=======
-  suite("cronToHumanReadable", () => {
-    suite("predefined schedules", () => {
-      test("should handle hourly schedule", () => {
-        const result = cronToHumanReadable("hourly");
-        assert.strictEqual(result, "Every hour");
+suite("cronToHumanReadable", () => {
+  suite("predefined schedules", () => {
+    test("should handle hourly schedule", () => {
+      const result = cronToHumanReadable("hourly");
+      assert.strictEqual(result, "Every hour");
+    });
+
+    test("should handle daily schedule", () => {
+      const result = cronToHumanReadable("daily");
+      assert.strictEqual(result, "Every day at midnight");
+    });
+
+    test("should handle weekly schedule", () => {
+      const result = cronToHumanReadable("weekly");
+      assert.strictEqual(result, "Every Monday at midnight");
+    });
+
+    test("should handle monthly schedule", () => {
+      const result = cronToHumanReadable("monthly");
+      assert.strictEqual(result, "Every 1st of the month at midnight");
+    });
+
+    test("should handle yearly schedule", () => {
+      const result = cronToHumanReadable("yearly");
+      assert.strictEqual(result, "Every January 1st at midnight");
+    });
+  });
+
+  suite("cron expressions", () => {
+    suite("daily schedules", () => {
+      test("should handle daily at specific time", () => {
+        const result = cronToHumanReadable("30 14 * * *");
+        assert.strictEqual(result, "Run every day at 14:30");
       });
 
-      test("should handle daily schedule", () => {
-        const result = cronToHumanReadable("daily");
-        assert.strictEqual(result, "Every day at midnight");
+      test("should handle daily at midnight", () => {
+        const result = cronToHumanReadable("0 0 * * *");
+        assert.strictEqual(result, "Run every day at 00:00");
       });
 
-      test("should handle weekly schedule", () => {
-        const result = cronToHumanReadable("weekly");
-        assert.strictEqual(result, "Every Monday at midnight");
+      test("should handle daily at different times", () => {
+        const result = cronToHumanReadable("15 9 * * *");
+        assert.strictEqual(result, "Run every day at 09:15");
       });
-
-      test("should handle monthly schedule", () => {
-        const result = cronToHumanReadable("monthly");
-        assert.strictEqual(result, "Every 1st of the month at midnight");
+    });
+
+    suite("weekly schedules", () => {
+      test("should handle single day of week", () => {
+        const result = cronToHumanReadable("0 9 * * 1");
+        assert.strictEqual(result, "Run every Monday at 09:00");
       });
 
-      test("should handle yearly schedule", () => {
-        const result = cronToHumanReadable("yearly");
-        assert.strictEqual(result, "Every January 1st at midnight");
+      test("should handle multiple days of week", () => {
+        const result = cronToHumanReadable("0 9 * * 1,3,5");
+        assert.strictEqual(result, "Run every Monday, Wednesday, Friday at 09:00");
       });
-    });
-
-    suite("cron expressions", () => {
-      suite("daily schedules", () => {
-        test("should handle daily at specific time", () => {
-          const result = cronToHumanReadable("30 14 * * *");
-          assert.strictEqual(result, "Run every day at 14:30");
-        });
-
-        test("should handle daily at midnight", () => {
-          const result = cronToHumanReadable("0 0 * * *");
-          assert.strictEqual(result, "Run every day at 00:00");
-        });
-
-        test("should handle daily at different times", () => {
-          const result = cronToHumanReadable("15 9 * * *");
-          assert.strictEqual(result, "Run every day at 09:15");
-        });
+
+      test("should handle weekend schedule", () => {
+        const result = cronToHumanReadable("0 10 * * 0,6");
+        assert.strictEqual(result, "Run every Sunday, Saturday at 10:00");
       });
-
-      suite("weekly schedules", () => {
-        test("should handle single day of week", () => {
-          const result = cronToHumanReadable("0 9 * * 1");
-          assert.strictEqual(result, "Run every Monday at 09:00");
-        });
-
-        test("should handle multiple days of week", () => {
-          const result = cronToHumanReadable("0 9 * * 1,3,5");
-          assert.strictEqual(result, "Run every Monday, Wednesday, Friday at 09:00");
-        });
-
-        test("should handle weekend schedule", () => {
-          const result = cronToHumanReadable("0 10 * * 0,6");
-          assert.strictEqual(result, "Run every Sunday, Saturday at 10:00");
-        });
+    });
+
+    suite("monthly schedules", () => {
+      test("should handle 1st of month", () => {
+        const result = cronToHumanReadable("0 0 1 * *");
+        assert.strictEqual(result, "Run on the 1st of every month at 00:00");
       });
 
-      suite("monthly schedules", () => {
-        test("should handle 1st of month", () => {
-          const result = cronToHumanReadable("0 0 1 * *");
-          assert.strictEqual(result, "Run on the 1st of every month at 00:00");
-        });
-
-        test("should handle 2nd of month", () => {
-          const result = cronToHumanReadable("0 12 2 * *");
-          assert.strictEqual(result, "Run on the 2nd of every month at 12:00");
-        });
-
-        test("should handle 3rd of month", () => {
-          const result = cronToHumanReadable("30 15 3 * *");
-          assert.strictEqual(result, "Run on the 3rd of every month at 15:30");
-        });
-
-        test("should handle other days of month", () => {
-          const result = cronToHumanReadable("0 8 15 * *");
-          assert.strictEqual(result, "Run on the 15th of every month at 08:00");
-        });
+      test("should handle 2nd of month", () => {
+        const result = cronToHumanReadable("0 12 2 * *");
+        assert.strictEqual(result, "Run on the 2nd of every month at 12:00");
       });
 
-      suite("hourly schedules", () => {
-        test("should handle every hour on the hour", () => {
-          const result = cronToHumanReadable("0 * * * *");
-          assert.strictEqual(result, "Run every day every hour");
-        });
-
-        test("should handle every hour at specific minute", () => {
-          const result = cronToHumanReadable("30 * * * *");
-          assert.strictEqual(result, "Run every day at 30 minutes past every hour");
-        });
-
-        test("should handle every hour at 15 minutes past", () => {
-          const result = cronToHumanReadable("15 * * * *");
-          assert.strictEqual(result, "Run every day at 15 minutes past every hour");
-        });
+      test("should handle 3rd of month", () => {
+        const result = cronToHumanReadable("30 15 3 * *");
+        assert.strictEqual(result, "Run on the 3rd of every month at 15:30");
       });
 
-      suite("edge cases", () => {
-        test("should handle every minute", () => {
-          const result = cronToHumanReadable("* * * * *");
-          assert.strictEqual(result, "Run every day every minute");
-        });
-
-        test("should handle complex schedule", () => {
-          const result = cronToHumanReadable("0 0 * * 0");
-          assert.strictEqual(result, "Run every Sunday at 00:00");
-        });
+      test("should handle other days of month", () => {
+        const result = cronToHumanReadable("0 8 15 * *");
+        assert.strictEqual(result, "Run on the 15th of every month at 08:00");
       });
     });
 
-    suite("invalid expressions", () => {
-      test("should handle invalid cron expression with wrong field count", () => {
-        const result = cronToHumanReadable("0 0 0");
-        assert.strictEqual(result, "Invalid cron expression: 0 0 0");
+    suite("hourly schedules", () => {
+      test("should handle every hour on the hour", () => {
+        const result = cronToHumanReadable("0 * * * *");
+        assert.strictEqual(result, "Run every day every hour");
       });
 
-      test("should handle invalid cron expression with too many fields", () => {
-        const result = cronToHumanReadable("0 0 0 0 0 0");
-        assert.strictEqual(result, "Invalid cron expression: 0 0 0 0 0 0");
+      test("should handle every hour at specific minute", () => {
+        const result = cronToHumanReadable("30 * * * *");
+        assert.strictEqual(result, "Run every day at 30 minutes past every hour");
       });
 
-      test("should handle malformed cron expression", () => {
-        const result = cronToHumanReadable("invalid");
-        assert.strictEqual(result, "Invalid cron expression: invalid");
+      test("should handle every hour at 15 minutes past", () => {
+        const result = cronToHumanReadable("15 * * * *");
+        assert.strictEqual(result, "Run every day at 15 minutes past every hour");
       });
-
-      test("should handle empty string", () => {
-        const result = cronToHumanReadable("");
-        assert.strictEqual(result, "Invalid cron expression: ");
+    });
+
+    suite("edge cases", () => {
+      test("should handle every minute", () => {
+        const result = cronToHumanReadable("* * * * *");
+        assert.strictEqual(result, "Run every day every minute");
       });
 
-      test("should handle invalid field values", () => {
-        const result = cronToHumanReadable("60 25 32 13 8");
-        assert.strictEqual(result, "Invalid cron expression: 60 25 32 13 8");
+      test("should handle complex schedule", () => {
+        const result = cronToHumanReadable("0 0 * * 0");
+        assert.strictEqual(result, "Run every Sunday at 00:00");
       });
     });
   });
 
-  suite("ScheduleCodeLensProvider", () => {
-    let provider: any;
-    let mockDocument: any;
-    let mockToken: any;
-
-    setup(() => {
-      const { ScheduleCodeLensProvider } = require("../providers/scheduleCodeLensProvider");
-      provider = new ScheduleCodeLensProvider();
-      mockToken = {
-        isCancellationRequested: false
+  suite("invalid expressions", () => {
+    test("should handle invalid cron expression with wrong field count", () => {
+      const result = cronToHumanReadable("0 0 0");
+      assert.strictEqual(result, "Invalid cron expression: 0 0 0");
+    });
+
+    test("should handle invalid cron expression with too many fields", () => {
+      const result = cronToHumanReadable("0 0 0 0 0 0");
+      assert.strictEqual(result, "Invalid cron expression: 0 0 0 0 0 0");
+    });
+
+    test("should handle malformed cron expression", () => {
+      const result = cronToHumanReadable("invalid");
+      assert.strictEqual(result, "Invalid cron expression: invalid");
+    });
+
+    test("should handle empty string", () => {
+      const result = cronToHumanReadable("");
+      assert.strictEqual(result, "Invalid cron expression: ");
+    });
+
+    test("should handle invalid field values", () => {
+      const result = cronToHumanReadable("60 25 32 13 8");
+      assert.strictEqual(result, "Invalid cron expression: 60 25 32 13 8");
+    });
+  });
+});
+
+suite("ScheduleCodeLensProvider", () => {
+  let provider: any;
+  let mockDocument: any;
+  let mockToken: any;
+
+  setup(() => {
+    const { ScheduleCodeLensProvider } = require("../providers/scheduleCodeLensProvider");
+    provider = new ScheduleCodeLensProvider();
+    mockToken = {
+      isCancellationRequested: false,
+    };
+  });
+
+  suite("provideCodeLenses", () => {
+    test("should return empty array for non-pipeline files", () => {
+      mockDocument = {
+        fileName: "test.yml",
+        getText: () => "schedule: '0 9 * * 1'",
       };
-    });
-
-    suite("provideCodeLenses", () => {
-      test("should return empty array for non-pipeline files", () => {
-        mockDocument = {
-          fileName: "test.yml",
-          getText: () => "schedule: '0 9 * * 1'"
-        };
-
-        const result = provider.provideCodeLenses(mockDocument, mockToken);
-        assert.strictEqual(result.length, 0);
-      });
-
-      test("should process pipeline.yml files", () => {
-        mockDocument = {
-          fileName: "pipeline.yml",
-          getText: () => "schedule: '0 9 * * 1'"
-        };
-
-        const result = provider.provideCodeLenses(mockDocument, mockToken);
-        assert.strictEqual(result.length, 1);
-        assert.strictEqual(result[0].command?.title, "Run every Monday at 09:00");
-        assert.strictEqual(result[0].command?.command, "");
-      });
-
-      test("should process pipeline.yaml files", () => {
-        mockDocument = {
-          fileName: "pipeline.yaml",
-          getText: () => "schedule: '0 0 * * *'"
-        };
-
-        const result = provider.provideCodeLenses(mockDocument, mockToken);
-        assert.strictEqual(result.length, 1);
-        assert.strictEqual(result[0].command?.title, "Run every day at 00:00");
-        assert.strictEqual(result[0].command?.command, "");
-      });
-
-      test("should handle multiple schedule entries", () => {
-        mockDocument = {
-          fileName: "pipeline.yml",
-          getText: () => `
+
+      const result = provider.provideCodeLenses(mockDocument, mockToken);
+      assert.strictEqual(result.length, 0);
+    });
+
+    test("should process pipeline.yml files", () => {
+      mockDocument = {
+        fileName: "pipeline.yml",
+        getText: () => "schedule: '0 9 * * 1'",
+      };
+
+      const result = provider.provideCodeLenses(mockDocument, mockToken);
+      assert.strictEqual(result.length, 1);
+      assert.strictEqual(result[0].command?.title, "Run every Monday at 09:00");
+      assert.strictEqual(result[0].command?.command, "");
+    });
+
+    test("should process pipeline.yaml files", () => {
+      mockDocument = {
+        fileName: "pipeline.yaml",
+        getText: () => "schedule: '0 0 * * *'",
+      };
+
+      const result = provider.provideCodeLenses(mockDocument, mockToken);
+      assert.strictEqual(result.length, 1);
+      assert.strictEqual(result[0].command?.title, "Run every day at 00:00");
+      assert.strictEqual(result[0].command?.command, "");
+    });
+
+    test("should handle multiple schedule entries", () => {
+      mockDocument = {
+        fileName: "pipeline.yml",
+        getText: () => `
 schedule: '0 9 * * 1'
 some_other_field: value
 schedule: 'daily'
 another_field: value
 schedule: '30 14 * * *'
-`
-        };
-
-        const result = provider.provideCodeLenses(mockDocument, mockToken);
-        assert.strictEqual(result.length, 3);
-        
-        assert.strictEqual(result[0].command?.title, "Run every Monday at 09:00");
-        assert.strictEqual(result[1].command?.title, "Every day at midnight");
-        assert.strictEqual(result[2].command?.title, "Run every day at 14:30");
-      });
-
-      test("should handle schedule with double quotes", () => {
-        mockDocument = {
-          fileName: "pipeline.yml",
-          getText: () => 'schedule: "0 12 * * 5"'
-        };
-
-        const result = provider.provideCodeLenses(mockDocument, mockToken);
-        assert.strictEqual(result.length, 1);
-        assert.strictEqual(result[0].command?.title, "Run every Friday at 12:00");
-      });
-
-      test("should handle schedule with single quotes", () => {
-        mockDocument = {
-          fileName: "pipeline.yml",
-          getText: () => "schedule: '0 8 1 * *'"
-        };
-
-        const result = provider.provideCodeLenses(mockDocument, mockToken);
-        assert.strictEqual(result.length, 1);
-        assert.strictEqual(result[0].command?.title, "Run on the 1st of every month at 08:00");
-      });
-
-      test("should handle schedule without quotes", () => {
-        mockDocument = {
-          fileName: "pipeline.yml",
-          getText: () => "schedule: hourly"
-        };
-
-        const result = provider.provideCodeLenses(mockDocument, mockToken);
-        assert.strictEqual(result.length, 1);
-        assert.strictEqual(result[0].command?.title, "Every hour");
-      });
-
-      test("should handle indented schedule fields", () => {
-        mockDocument = {
-          fileName: "pipeline.yml",
-          getText: () => `
+`,
+      };
+
+      const result = provider.provideCodeLenses(mockDocument, mockToken);
+      assert.strictEqual(result.length, 3);
+
+      assert.strictEqual(result[0].command?.title, "Run every Monday at 09:00");
+      assert.strictEqual(result[1].command?.title, "Every day at midnight");
+      assert.strictEqual(result[2].command?.title, "Run every day at 14:30");
+    });
+
+    test("should handle schedule with double quotes", () => {
+      mockDocument = {
+        fileName: "pipeline.yml",
+        getText: () => 'schedule: "0 12 * * 5"',
+      };
+
+      const result = provider.provideCodeLenses(mockDocument, mockToken);
+      assert.strictEqual(result.length, 1);
+      assert.strictEqual(result[0].command?.title, "Run every Friday at 12:00");
+    });
+
+    test("should handle schedule with single quotes", () => {
+      mockDocument = {
+        fileName: "pipeline.yml",
+        getText: () => "schedule: '0 8 1 * *'",
+      };
+
+      const result = provider.provideCodeLenses(mockDocument, mockToken);
+      assert.strictEqual(result.length, 1);
+      assert.strictEqual(result[0].command?.title, "Run on the 1st of every month at 08:00");
+    });
+
+    test("should handle schedule without quotes", () => {
+      mockDocument = {
+        fileName: "pipeline.yml",
+        getText: () => "schedule: hourly",
+      };
+
+      const result = provider.provideCodeLenses(mockDocument, mockToken);
+      assert.strictEqual(result.length, 1);
+      assert.strictEqual(result[0].command?.title, "Every hour");
+    });
+
+    test("should handle indented schedule fields", () => {
+      mockDocument = {
+        fileName: "pipeline.yml",
+        getText: () => `
   schedule: '0 6 * * *'
     schedule: '0 18 * * *'
-`
-        };
-
-        const result = provider.provideCodeLenses(mockDocument, mockToken);
-        assert.strictEqual(result.length, 2);
-        assert.strictEqual(result[0].command?.title, "Run every day at 06:00");
-        assert.strictEqual(result[1].command?.title, "Run every day at 18:00");
-      });
-
-      test("should handle invalid cron expressions", () => {
-        mockDocument = {
-          fileName: "pipeline.yml",
-          getText: () => "schedule: 'invalid-cron'"
-        };
-
-        const result = provider.provideCodeLenses(mockDocument, mockToken);
-        assert.strictEqual(result.length, 1);
-        assert.strictEqual(result[0].command?.title, "Invalid cron expression: invalid-cron");
-      });
-
-      test("should create correct range for schedule line", () => {
-        mockDocument = {
-          fileName: "pipeline.yml",
-          getText: () => `line1
+`,
+      };
+
+      const result = provider.provideCodeLenses(mockDocument, mockToken);
+      assert.strictEqual(result.length, 2);
+      assert.strictEqual(result[0].command?.title, "Run every day at 06:00");
+      assert.strictEqual(result[1].command?.title, "Run every day at 18:00");
+    });
+
+    test("should handle invalid cron expressions", () => {
+      mockDocument = {
+        fileName: "pipeline.yml",
+        getText: () => "schedule: 'invalid-cron'",
+      };
+
+      const result = provider.provideCodeLenses(mockDocument, mockToken);
+      assert.strictEqual(result.length, 1);
+      assert.strictEqual(result[0].command?.title, "Invalid cron expression: invalid-cron");
+    });
+
+    test("should create correct range for schedule line", () => {
+      mockDocument = {
+        fileName: "pipeline.yml",
+        getText: () => `line1
 schedule: '0 9 * * 1'
-line3`
-        };
-
-        const result = provider.provideCodeLenses(mockDocument, mockToken);
-        assert.strictEqual(result.length, 1);
-        
-        // Check that the range is at line 1 (0-indexed)
-        assert.strictEqual(result[0].range.start.line, 1);
-        assert.strictEqual(result[0].range.start.character, 0);
-        assert.strictEqual(result[0].range.end.line, 1);
-        assert.strictEqual(result[0].range.end.character, 0);
-      });
-
-      test("should return empty array when cancellation is requested", () => {
-        mockDocument = {
-          fileName: "pipeline.yml",
-          getText: () => "schedule: '0 9 * * 1'"
-        };
-        
-        mockToken.isCancellationRequested = true;
-
-        const result = provider.provideCodeLenses(mockDocument, mockToken);
-        assert.strictEqual(result.length, 0);
-      });
-
-      test("should handle empty document", () => {
-        mockDocument = {
-          fileName: "pipeline.yml",
-          getText: () => ""
-        };
-
-        const result = provider.provideCodeLenses(mockDocument, mockToken);
-        assert.strictEqual(result.length, 0);
-      });
-
-      test("should handle document with no schedule fields", () => {
-        mockDocument = {
-          fileName: "pipeline.yml",
-          getText: () => `
+line3`,
+      };
+
+      const result = provider.provideCodeLenses(mockDocument, mockToken);
+      assert.strictEqual(result.length, 1);
+
+      // Check that the range is at line 1 (0-indexed)
+      assert.strictEqual(result[0].range.start.line, 1);
+      assert.strictEqual(result[0].range.start.character, 0);
+      assert.strictEqual(result[0].range.end.line, 1);
+      assert.strictEqual(result[0].range.end.character, 0);
+    });
+
+    test("should return empty array when cancellation is requested", () => {
+      mockDocument = {
+        fileName: "pipeline.yml",
+        getText: () => "schedule: '0 9 * * 1'",
+      };
+
+      mockToken.isCancellationRequested = true;
+
+      const result = provider.provideCodeLenses(mockDocument, mockToken);
+      assert.strictEqual(result.length, 0);
+    });
+
+    test("should handle empty document", () => {
+      mockDocument = {
+        fileName: "pipeline.yml",
+        getText: () => "",
+      };
+
+      const result = provider.provideCodeLenses(mockDocument, mockToken);
+      assert.strictEqual(result.length, 0);
+    });
+
+    test("should handle document with no schedule fields", () => {
+      mockDocument = {
+        fileName: "pipeline.yml",
+        getText: () => `
 name: test-pipeline
 description: A test pipeline
 tasks:
   - name: task1
     type: sql
-`
-        };
-
-        const result = provider.provideCodeLenses(mockDocument, mockToken);
-        assert.strictEqual(result.length, 0);
-      });
-
-      test("should not match schedule in comments or other contexts", () => {
-        mockDocument = {
-          fileName: "pipeline.yml",
-          getText: () => `
+`,
+      };
+
+      const result = provider.provideCodeLenses(mockDocument, mockToken);
+      assert.strictEqual(result.length, 0);
+    });
+
+    test("should not match schedule in comments or other contexts", () => {
+      mockDocument = {
+        fileName: "pipeline.yml",
+        getText: () => `
 # This is a schedule: '0 9 * * 1' comment
 name: test
   # Another schedule: 'daily' comment
 actual_schedule: not_a_schedule_field
 schedule: '0 12 * * *'
-`
-        };
-
-        const result = provider.provideCodeLenses(mockDocument, mockToken);
-        assert.strictEqual(result.length, 1);
-        assert.strictEqual(result[0].command?.title, "Run every day at 12:00");
-      });
-
-      test("should handle schedule field with extra whitespace", () => {
-        mockDocument = {
-          fileName: "pipeline.yml",
-          getText: () => "  schedule  :   '0 15 * * 2'  "
-        };
-
-        const result = provider.provideCodeLenses(mockDocument, mockToken);
-        assert.strictEqual(result.length, 1);
-        assert.strictEqual(result[0].command?.title, "Run every Tuesday at 15:00");
-      });
-
-      test("should handle predefined schedule types", () => {
-        mockDocument = {
-          fileName: "pipeline.yml",
-          getText: () => `
+`,
+      };
+
+      const result = provider.provideCodeLenses(mockDocument, mockToken);
+      assert.strictEqual(result.length, 1);
+      assert.strictEqual(result[0].command?.title, "Run every day at 12:00");
+    });
+
+    test("should handle schedule field with extra whitespace", () => {
+      mockDocument = {
+        fileName: "pipeline.yml",
+        getText: () => "  schedule  :   '0 15 * * 2'  ",
+      };
+
+      const result = provider.provideCodeLenses(mockDocument, mockToken);
+      assert.strictEqual(result.length, 1);
+      assert.strictEqual(result[0].command?.title, "Run every Tuesday at 15:00");
+    });
+
+    test("should handle predefined schedule types", () => {
+      mockDocument = {
+        fileName: "pipeline.yml",
+        getText: () => `
 schedule: hourly
 schedule: daily  
 schedule: weekly
 schedule: monthly
 schedule: yearly
-`
-        };
-
-        const result = provider.provideCodeLenses(mockDocument, mockToken);
-        assert.strictEqual(result.length, 5);
-        assert.strictEqual(result[0].command?.title, "Every hour");
-        assert.strictEqual(result[1].command?.title, "Every day at midnight");
-        assert.strictEqual(result[2].command?.title, "Every Monday at midnight");
-        assert.strictEqual(result[3].command?.title, "Every 1st of the month at midnight");
-        assert.strictEqual(result[4].command?.title, "Every January 1st at midnight");
-      });
-    });
-  });
->>>>>>> e1d61579
+`,
+      };
+
+      const result = provider.provideCodeLenses(mockDocument, mockToken);
+      assert.strictEqual(result.length, 5);
+      assert.strictEqual(result[0].command?.title, "Every hour");
+      assert.strictEqual(result[1].command?.title, "Every day at midnight");
+      assert.strictEqual(result[2].command?.title, "Every Monday at midnight");
+      assert.strictEqual(result[3].command?.title, "Every 1st of the month at midnight");
+      assert.strictEqual(result[4].command?.title, "Every January 1st at midnight");
+    });
+  });
+});