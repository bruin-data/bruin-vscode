--- conflicted
+++ resolved
@@ -1,11 +1,9 @@
 # Changelog
-<<<<<<< HEAD
 ## [0.71.0] - [2025-11-04]
 - Added variables overrides management UI to the extension.
-=======
+
 ## [0.70.9] - [2025-11-04]
 - Enhanced the ingestr asset UI, including support for custom incremental keys, and introduced column resizing in the query preview.
->>>>>>> 4607b2fc
 
 ## [0.70.8] - [2025-10-31]
 - Add query validation to prevent formatting issues.
