--- conflicted
+++ resolved
@@ -2,12 +2,9 @@
 
 All notable changes to the Bruin extension will be documented in this file.
 
-<<<<<<< HEAD
-=======
 ## [0.17.1] - [2024-08-20]
 - Fixed: SQL snippet formatting and removed unnecessary sections like secrets and parameters.
 
->>>>>>> 35e16eb2
 ## [0.17.0] - [2024-08-16]
 - New Bruin CLI management tab in the side panel for installing or updating the CLI.
 - Windows-specific check for Go, with a link to documentation if Go is not installed.
