# Changelog
<<<<<<< HEAD
## [0.51.0] - [2025-06-18]
- Added inline "Run Query" button using CodeLens for top-level queries in the editor.

=======
## [0.50.8] - [2025-06-17]
- Added support for additional seed asset types in snippets, schema and UI.
>>>>>>> 61a5fdcc
## [0.50.7] - [2025-06-17]
- Added utility to format bruin run commands in a readable multi-line format.

## [0.50.6] - [2025-06-16]
- Improved tab rendering performance by switching to `v-if` and optimizing component caching, and cleaned up unused message handling code for better maintainability.

## [0.50.5] - [2025-06-13]
### Pre-release
- [Pre-release] This version is for testing improved tab rendering.

## [0.50.4] - [2025-06-13]
### Pre-release
- [Pre-release] This version is for testing improved tab rendering and code cleanup.

## [0.50.3] - [2025-06-12]
- Fix vscode publishing issue.

## [0.50.2] - [2025-06-12]
- Fix DateInput component to handle focus correctly and adjust SQL editor height.

## [0.50.1] - [2025-06-11]
- Fix auto format on initial interval modifiers rendering.

## [0.50.0] - [2025-06-11]
- Implement UI for adding and editing interval modifiers directly from the panel.

## [0.49.3] - [2025-06-11]
- Remove redundant update columns to fix toggle primary key issue.

## [0.49.2] - [2025-06-10]
- Cleaned the code and added detailed logging for patch asset command.

## [0.49.1] - [2025-06-09]
- Added the checkboxes extension settings  to control default enabled/disabled state.

## [0.49.0] - [2025-06-05]
- Added a checkbox to toggle the `--apply-interval-modifiers` flag, along with a warning when they are present in the asset but not enabled.

## [0.48.3] - [2025-06-04]
- Improved `partition-by` input to support both column selection and manual text entry.

## [0.48.2] - [2025-06-03]
- Updated `partition-by` and `cluster-by` to use a dropdown for selecting columns.

## [0.48.1] - [2025-06-03]
- Added DDL strategy to materialization tab and save primary key changes immediately.

## [0.48.0] - [2025-06-02]
- Added UI for Managing Owner and Tags in Materialization Tab. 

## [0.47.6] - [2025-06-02]
- Debounced asset conversion detection and added telemetry for convert message.

## [0.47.5] - [2025-05-28]
- Trimmed whitespace from connection form input values and fixed asset name editing.

## [0.47.4] - [2025-05-28]
- Fixed Convert Message Showing for Existing Assets.

## [0.47.3] - [2025-05-27]
- Fixed Convert Message Showing for Existing Assets.

## [0.47.2] - [2025-05-26]
- Added ingestr asset snippet for initializing Bruin ingestr assets easily.

## [0.47.1] - [2025-05-26]
- Improve materialization UI and fix issues with saving partition and cluster properties.

## [0.47.0] - [2025-05-26]
- Added materialization tab to the asset side panel.

## [0.46.1] - [2025-05-20]
- Fix Bruin CLI installation on Windows.

## [0.46.0] - [2025-05-19]
- Added convert feature to convert eligible files to Bruin assets.

## [0.45.5] - [2025-05-16]
- Updated SQL editor line height.

## [0.45.4] - [2025-05-15]
- Improved long queries rendering in SQL editor.

## [0.45.3] - [2025-05-14]
- Added support for dates in the query preview panel.

## [0.45.2] - [2025-05-13]
- Fix CLI version check to improve performance.

## [0.45.1] - [2025-05-07]
- Optimize the Bruin activation process.

## [0.45.0] - [2025-05-02]
- Added executed query preview with copy-to-clipboard support in the query results panel.

## [0.44.4] - [2025-05-02]
- Scope query response to active tab only, allowing other tabs to remain responsive during execution.

## [0.44.3] - [2025-04-30]
- Fixed SQL editor line display and improved layout styling for DateInput components.

## [0.44.2] - [2025-04-30]
- Added support for `interval_modifiers` in asset schema and makes the name field optional.

## [0.44.1] - [2025-04-29]
- Enhanced the date input component to support both manual text entry and calendar-based selection.

## [0.44.0] - [2025-04-29]
- Add full pipeline view to the lineage panel.

## [0.43.4] - [2025-04-24]
- Fix rendering for pipeline.yml and .bruin.yml in side panel

## [0.43.3] - [2025-04-22]
- Added Version Selection for Bruin CLI Update in Settings Tab.

## [0.43.2] - [2025-04-17]
- Added expandable labels for truncated asset names in lineage view.

## [0.43.1] - [2025-04-16]
- Handle file renaming in BruinPanel to update last rendered document URI.

## [0.43.0] - [2025-04-16]
- Automatically refresh the CLI status after update.

## [0.42.3] - [2025-04-16]
- Added support for `bq.seed` type in asset yaml schema.

## [0.42.2] - [2025-04-11]
- Support multiline input for column and custom check fields.

## [0.42.1] - [2025-04-10]
- Improved `CLI install` and `update` UX in Settings Tab.

## [0.42.0] - [2025-04-10]
- Added export functionality to export query output to a CSV file.

## [0.41.2] - [2025-04-09]
- Fix Editing Behavior When Adding or Deleting Columns

## [0.41.1] - [2025-04-08]
- Fixed payload sanitization for columns details.

## [0.41.0] - [2025-04-08]
- Added auto CLI Version Check and Update Functionality to trigger a CLI update interactively.

## [0.40.5] - [2025-04-07]
- Remove Debounce from BruinPanel and Add Timeout for Rendering Errors Only.

## [0.40.4] - [2025-03-31]
- Remove `downstream` flag from `runWholetPipeline` command.

## [0.40.3] - [2025-03-31]
- Added support for `emr_serverless.spark` type in asset yaml schema.

## [0.40.2] - [2025-03-28]
- Displayed connection name in QueryPreview.

## [0.40.1] - [2025-03-28]
- Implemented debounce mechanism for rendering command in BruinPanel.

## [0.40.0] - [2025-03-28]
- Enabled adding, removing, and editing custom checks in asset columns.

## [0.39.8] - [2025-03-27]
- Fixed flickering issue, optimize data loading in LineagePanel, and improve cleanup.

## [0.39.7] - [2025-03-21]
- Sorted connection types alphabetically and refactored their formatting to use title case.

## [0.39.6] - [2025-03-21]
- Added  `Toggle Folding` Command, enabling users to manage custom foldable regions in Bruin directly from the command palette.

## [0.39.5] - [2025-03-20]
- Set 'tab-1' as the default tab in QueryPreview and added a reset panel functionality.

## [0.39.4] - [2025-03-18]
- Enable state persistence in `Query Preview` to retain query output when switching between VS Code panels.

## [0.39.3] - [2025-03-12]
- Added environment display to the query preview panel, showing the selected environment from the side panel dropdown.

## [0.39.2] - [2025-03-11]
- Added expandable cells in Query Preview for long text, with `copy` support and `ESC` to close all expanded cells.

## [0.39.1] - [2025-03-11]
- Adjust column layout to set primary key as a separate column.

## [0.39.0] - [2025-03-11]
- Added primary_key to column data with support for composite primary keys.

## [0.38.5] - [2025-03-10]
- Update keybinding display for platforms and remove unused 'value' property in columns checks.

## [0.38.4] - [2025-03-07]
- Improved columns checks Dropdown positioning and run button UI on windows.

## [0.38.3] - [2025-03-07]
- Replaced markdown-preview auto-lock workaround with a custom preview to fix serialization errors and enable auto-refresh.

## [0.38.2] - [2025-03-06]
- Refactored command payload to handle undefined environment values.

## [0.38.1] - [2025-03-05]
- Added support for tab label editing via double-click and refactored query data loading to prevent automatic execution on mount.

## [0.38.0] - [2025-03-04]
- Added multi-tab support to the QueryPreview component, allowing users to manage multiple query results simultaneously.

## [0.37.2] - [2025-03-03]
- Resolved the visibility issue with icons in the Query Preview Panel.

## [0.37.1] - [2025-02-28]
- Fixed CustomChecks to correctly recognize `0` as a valid check value instead `undefined`.

## [0.37.0] - [2025-02-28]
- Added search functionality to the Query Preview Panel.

## [0.36.0] - [2025-02-27]
- Added support for executing `selected queries` in the Query Preview Panel.
- The selected queries should belong to a valid `bruin` asset.

## [0.35.3] - [2025-02-26]
- Optimize payload size for description and asset name updates and improve error handling.

## [0.35.2] - [2025-02-25]
- Adjust the styling of the save and cancel buttons in the description editing.

## [0.35.1] - [2025-02-24]
- Add loading state to the query preview.

## [0.35.0] - [2025-02-24]
- Introduce a new **Query Preview Panel** to display the output of SQL `query` execution.  
- This feature currently uses the **default** environment with a maximum limit of **1000**.

## [0.34.1] - [2025-02-17]
- Reset filter panel state on file change and improve graph viewport adjustments for expanded nodes.

## [0.34.0] - [2025-02-17]
- Add options panel to the lineage view with choices to display either all upstream & downstream dependencies or only direct dependencies.

## [0.33.2] - [2025-02-14]
- Improve description editing by adding clear Save and Cancel buttons.

## [0.33.1] - [2025-02-07]
- Display render button for all file extensions, ensuring Bruin render is always visible.

## [0.33.0] - [2025-02-07]
- Adde a Control panel with zoom, view fit, and lock buttons and reduced top gap in the lineage flow.

## [0.32.13] - [2025-02-05]
- Resolved an issue where terminal commands occasionally missed the first letter, causing execution failures.

## [0.32.12] - [2025-02-05]
- Format the rendering error message to display differently based on the phase (rendering or validation).

## [0.32.11] - [2025-01-30]
- Fixed ConnectionForm not resetting when switching between edit and new connection.

## [0.32.10] - [2025-01-30]
- Improved truncation behavior for pipeline and asset names and ensured asset name edit mode closes on mouse leave.

## [0.32.9] - [2025-01-29]
- Asset validation errors now expand for single assets and pipelines, while multiple pipeline errors stay collapsed.

## [0.32.8] - [2025-01-29]
- Fixed an issue where new files opened in the side panel's group, causing confusion; the panel now locks by default.

## [0.32.7] - [2025-01-20]
- Updated config schema to support more SSL modes and revised Athena schema.

## [0.32.6] - [2025-01-16]
- Update the pipeline autocomplete schema to make name the only required field.

## [0.32.5] - [2025-01-15]
- Added system information display to show Bruin CLI and extension versions, along with OS name.

## [0.32.4] - [2024-12-28]
- Increase maxBuffer limit.

## [0.32.3] - [2024-12-23]
- Added support for running pipeline from last failure.

## [0.32.2] - [2024-12-20]
- Made Full Path Usage Default for Bruin CLI.

## [0.32.1] - [2024-12-20]
- Added a link to Bruin documentation in the extension settings.

## [0.32.0] - [2024-12-19]
- Added a test connection feature to test existing connections.

## [0.31.5] - [2024-12-18]
- Prevented form resets when uploading a GCP json file in the ConnectionsForm component.

## [0.31.4] - [2024-12-18]
- Fixed an issue where updating an asset's name would reset its description, owner, and type fields.

## [0.31.3] - [2024-12-17]
- Fix Asset Name Falling to Default Value After Editing Description.

## [0.31.2] - [2024-12-17]
- Correct Path Handling for Bruin Executable in Configuration.

## [0.31.1] - [2024-12-17]
- Improved error handling, logging, and CLI path resolution for better command execution.

## [0.31.0] - [2024-12-13]
- Linked asset columns to glossary entries for quick navigation.

## [0.30.3] - [2024-12-13]
- Implemented the ability to add accepted values for asset columns.

## [0.30.2] - [2024-12-12]
- Added the ability to add pattern checks with input values.

## [0.30.1] - [2024-12-12]
- Enabled telemetry by default to improve performance monitoring and user experience.

## [0.30.0] - [2024-12-12]
- Integrated RudderStack analytics to monitor extension performance, with support for user-controlled telemetry preferences.

## [0.29.4] - [2024-12-10]
- Improved layout and styling for inputs and buttons for better responsiveness and consistency.

## [0.29.3] - [2024-12-09]
- Hid the file input when selecting `service_account_json` for GCP connections.

## [0.29.2] - [2024-12-05]
- Refactored the DateInput component to handle dates in UTC rather than local time.

## [0.29.1] - [2024-12-04]
- Fix CLI Installation Check in Offline Mode.

## [0.29.0] - [2024-12-04]
- Allow editing asset name and description in the side panel and add a Bruin documentation button in Settings.

## [0.28.0] - [2024-11-29]
- Added support for displaying custom checks in the UI.

## [0.27.2] - [2024-11-29]
- Fix Error Handling in BruinValidate Class and Add Windows-Specific Validation

## [0.27.1] - [2024-11-25]
- Resolved the issue with adding new columns in assets by refactoring the accepted_value check structure.

## [0.27.0] - [2024-11-19]
- Added functionality to manage column checks from the UI, with the ability to remove all checks and add most checks (except `accepted_values` and `pattern`).

## [0.26.10] - [2024-11-18]
- Removed the Bruin Executable Path from the extension settings.

## [0.26.9] - [2024-11-18]
- Improved Git Bash detection on Windows by dynamically resolving its path based on the Git executable location.

## [0.26.8] - [2024-11-18]
- Add support for detecting Git Bash in different on Windows.

## [0.26.7] - [2024-11-15]
- Fix the issue causing bruin.renderSQL to fail.

## [0.26.6] - [2024-11-15]
- Fix the render error when the CLI is not installed or the path is not found.

## [0.26.5] - [2024-11-15]
- Added new parameters to the YAML asset completion and validation schema.

## [0.26.4] - [2024-11-14]
- Fixed an issue where non-SQL Shopify assets were incorrectly displayed in the SQL preview.

## [0.26.3] - [2024-11-14]
- Added delete column functionality with confirmation alert and expanded supported destinations in yaml-assets-schema.json.

## [0.26.2] - [2024-11-13]
- Add version check for Bruin CLI to compare current and latest versions and notify the user if an update is available

## [0.26.1] - [2024-11-13]
- Adjusted the column checks' blocking property type to align with the CLI output.

## [0.26.0] - [2024-11-13]
- Added functionality to add and update columns directly from the UI in the Columns tab.

## [0.25.29] - [2024-11-12]
- Added functionality to retrieve all connections from the json schema using internal and introduced CSV upload support for custom chess players.

## [0.25.28] - [2024-11-07]
- Update Terminal Creation to Default to Git Bash on Windows.

## [0.25.27] - [2024-11-06]
- Fixed the validate and run buttons hover colors to match the vscode themes. 

## [0.25.26] - [2024-11-06]
- Fixed the validate and run buttons height. 

## [0.25.25] - [2024-11-06]
- Added excetuable path to the bruin commands to run on the powershell. 

## [0.25.24] - [2024-11-06]
- Add excetuable path option to the configuration for windows. 

## [0.25.23] - [2024-11-06]
- Updated the logic to look fo bruin executable path on windows and add debugging informations. 

## [0.25.22] - [2024-11-06]
- Used the install script on all the platforms.

## [0.25.21] - [2024-11-06]
- Remove blockers.

## [0.25.20] - [2024-11-06]
- Fixed Bruin Render command to run properly from the command palette.

## [0.25.19] - [2024-11-06]
- Clarified Windows installation message to specify Git requirement and fixed CLI installation command to run from the command palette.

## [0.25.18] - [2024-11-06]
- Enhanced Bruin CLI installation process with a new shell script for Windows and Linux, and Homebrew support for macOS.

## [0.25.17] - [2024-11-01]
- Refactored asset validation and run button styles to improve consistency with the VSCode editor.

## [0.25.16] - [2024-11-01]
- Adjust the position of the environment dropdown menu, moving it from the top to the bottom.

## [0.25.15] - [2024-11-01]
- Adjust date input background color to align with GitHub's dimmed dark theme.

## [0.25.14] - [2024-10-31]
- Removed the connections from the `fullasset` snippet

## [0.25.13] - [2024-10-31]
- Replaced ellipsis icon with arrow icon to toggle checkbox group.

## [0.25.12] - [2024-10-31]
- Improved UI consistency for DateInput and CheckboxGroup components, including updated styling and layout adjustments.

## [0.25.11] - [2024-10-31]
- Improved error handling to display 'panic' errors more clearly.

## [0.25.10] - [2024-10-29]
- Added 'Show More' for long descriptions, displayed pipeline names before asset titles, and optimized view by hiding tags and pipeline names on smaller screens.

## [0.25.9] - [2024-10-25]
- Rearrange asset details layout: move asset name and tags to the top with tabs positioned below for improved UI structure.

## [0.25.8] - [2024-10-25]
- Moved Lineage Panel to a dedicated component for improved organization and performance.

## [0.25.7] - [2024-10-24]
- Updated Content-Security-Policy for BruinPanel and LineagePanel, and refactored initialization logic for improved security and performance.

## [0.25.6] - [2024-10-23]
- Added support for Athena connections in the Bruin configuration schema and connection form.

## [0.25.5] - [2024-10-23]
- Ensured proper visibility of the lineage panel when focusing on the side panel and improved focus handling during extension activation.

## [0.25.4] - [2024-10-22]
- Refactored error handling to prevent UI from crashing when parsing errors occur, ensuring graceful error display.

## [0.25.3] - [2024-10-18]
- Introduced separate handling and display of warnings and critical errors, providing a clearer distinction between the two and improving overall user experience.

## [0.25.2] - [2024-10-15]
- Fixed an issue where the GCP service account file was incorrectly saved as `service_account_json` instead of `service_account_file`.

## [0.25.1] - [2024-10-14]
- Added YAML syntax highlighting support with "redhat.vscode-yaml" extension and updated regex patterns for improved parsing.

## [0.25.0] - [2024-09-26]
- Added the ability to edit asset names and descriptions directly in the UI, integrating the Bruin CLI patchAssetCommand for updates

## [0.24.1] - [2024-09-23]
- Added 'default' keyword to highlight the default environment in the UI, preselected it in the dropdown, and refactored asset parameters schema.

## [0.24.0] - [2024-09-23]
- Added the ability to duplicate connections with a prefilled form and " (Copy)" appended to the name.

## [0.23.1] - [2024-09-20]
- Reorganized the connection form by moving optional fields to the bottom and updated the color of the delete icon for better visual consistency.

## [0.23.0] - [2024-09-20]
- Added a radio button in the GCP connection form, allowing users to choose between a file picker for service_account_json or directly inputting the schema in a text area.

## [0.22.4] - [2024-09-20]
- Introduced a file picker for selecting the `service_account_json` in GPC connections.
- Fixed connection keywords and set default values for a smoother user experience.

## [0.22.3] - [2024-09-20]
- Added validation for duplicate connection names in the same environment, with an error message displayed for duplicates. 
- Optimized connection management and made the port field editable.

## [0.22.2] - [2024-09-18]
- Added an eye icon to the password input field, enabling users to toggle visibility for easier password input management.

## [0.22.1] - [2024-09-18]
- Updated the connection form to make the `port` field editable with a default value, and adjusted schema validation to allow an empty string for `ssl_mode`. 
- Resolved an issue with PostgreSQL connections.

## [0.22.0] - [2024-09-17]
- Added the ability to edit existing connections directly from the UI, integrated with the Bruin CLI for seamless updates.

## [0.21.0] - [2024-09-13]
- Introduced the ability to add a new connection directly from the UI, leveraging the Bruin CLI command.
- Updated the autocomplete schema to include support for Databricks connections.

## [0.20.1] - [2024-09-13]
- Fixed an issue where the UI would incorrectly re-render after clicking on an asset file to edit, ignoring the state of the "full-refresh" checkbox.

## [0.20.0] - [2024-09-06]
- Introduced the ability to delete a connection via the UI.

## [0.19.0] - [2024-09-05]
### Added
- Section for displaying connections with Bruin CLI integration.
- Alert for ensuring the latest Bruin CLI version.
### Fixed 
- Added message for when no columns are available.

## [0.18.3] - [2024-09-05]
- Fixed issues from the previous release.
- Removed background color from the columns table, adjusted check badge width, and updated font styles for the Name and Type columns."

## [0.18.2] - [2024-09-03]
- Improved the display and styling of the columns tab.

## [0.18.1] - [2024-09-02]
- Fixed the display and styling of asset descriptions for better readability and visual consistency.

## [0.18.0] - [2024-08-30]
- Introduced a new tab to display asset columns and their associated quality checks.

## [0.17.6] - [2024-08-21]
- Resolved issue with the date input not triggering the datepicker on click.

## [0.17.5] - [2024-08-21]
- Temporarily removed the connection tab from the side panel.
- Corrected the schema for pipeline autocomplete to allow new, unlisted connections and updated the requirement so that either `name` or `id` must be present.
- Updated the input date indicator with a Heroicon for a consistent design and adjusted its color to match VSCode themes.

**Note:**
*Note: Due to issues with the VSCode extension publisher, some versions between 0.17.1 and 0.17.5 were not available to users. All fixes and updates during this period have been consolidated under version 0.17.5.*

## [0.17.1] - [2024-08-20]
- Fixed: SQL snippet formatting and removed unnecessary sections like secrets and parameters.

## [0.17.0] - [2024-08-16]
- New Bruin CLI management tab in the side panel for installing or updating the CLI.
- Windows-specific check for Go, with a link to documentation if Go is not installed.
- Renamed "Bruin" panel to "Lineage" for improved clarity.

## [0.16.1] - [2024-08-14]
- Resolved an issue where checking the push-metadata checkbox caused unnecessary re-renders in the SQL Preview.

## [0.16.0] - [2024-08-13]
- Introduced a popup to display asset information and enable opening the asset text document in VSCode for additional details.
- Added a tooltip that reveals the full asset name on hover over a node when the name is truncated.

## [0.15.3] - [2024-08-08]
- Resolved a problem where file modifications led to date resets. Dates will now stay consistent when switching assets or files, unless manually updated.

## [0.15.2] - [2024-08-08]
- Fixed an issue with the loading state in the lineage panel when no lineage data is available.

## [0.15.1] - [2024-08-06]
- Fixed an issue where the "Show More" functionality in the lineage panel was not working as expected.
- Improved the visual layout of nodes within the lineage panel for better readability.

## [0.15.0] - [2024-08-02]
- Added a new checkbox to the main panel for enabling the metadata push feature.

## [0.14.3] - [2024-08-02]
- Added quoting around file paths to handle spaces and special characters.

## [0.14.2] - [2024-08-02]
- Clarified error messages by distinguishing between render and validate phases.
- Ensured the SQL Editor remains visible during validation errors.

## [0.14.1] - [2024-07-31]
- Removed `materialization`, `connections`, and `parameters` fields from Python asset snippets.

## [0.14.0] - [2024-07-31]
-  Users can now expand properties in the lineage view to see further upstream and downstream elements.
-  Resolved an infinite loop issue, improving performance.
-  Added a VSCode error window for outdated CLI.

- ## [0.13.6] - [2024-07-29]
- Nodes in the lineage graph can now be dragged freely. Clicking the refresh button will restore them to their initial positions.

- ## [0.13.5] - [2024-07-26]
- Fixed an indentation issue in the asset snippets.
- Removed the requirement for "type" in the columns of the autocomplete schema

- ## [0.13.4] - [2024-07-25]
- Enhanced the SQL and Python asset files with modularized snippets for autocomplete.

- ## [0.13.3] - [2024-07-24]
- Decreased the vertical spacing between the nodes in the lineage graph.

- ## [0.13.2] - [2024-07-23]
- Implemented autocomplete for `*.asset.yml` with predefined options and schema validations.

- ## [0.13.1] - [2024-07-23]
- Implemented autocomplete for `pipeline.yml` with predefined options and schema validations.

- ## [0.13.0] - [2024-07-22]
- Added Autocomplete Support for .bruin.yml, enhanced with predefined options and schema validations for better usability.

- ## [0.12.4] - [2024-07-17]
- Updated the extension to support the new asset upstream format while keeping the old format for older CLI versions.
- The opacity for the lineage graph nodes is removed.

- ## [0.12.3] - [2024-07-16]
- Fixed an issue where the environment list was being updated unnecessarily whenever a file was opened or updated.

- ## [0.12.2] - [2024-07-12]
- Fixed a typo in the pipeline snippet.

- ## [0.12.1] - [2024-07-12]
- Implemented snippets for creating Bruin root configuration and Bruin pipeline.

- ## [0.12.0] - [2024-07-11]
- Implemented new snippets for creating Bruin Python and SQL asset templates within VS Code.
- Added support for Snowflake and BigQuery environments.

- ## [0.11.4] - [2024-07-09]
- Introduced new cron schedule detection and reset functionalities.

- ## [0.11.3] - [2024-07-03]
- Updates the render icon from a rocket to the Bruin logo.

- ## [0.11.2] - [2024-07-03]
- Fixed an issue where the rocket icon didn't display for `ingestr` asset YAML files due to the unsupported `.yaml` extension.

- ## [0.11.1] - [2024-07-03]
- Fix Default Environment Behavior: Users can now name their default environment as they wish, instead of `"default"`.

- ## [0.11.0] - [2024-06-28]
- New Feature: Added a dropdown for selecting environments, dynamically fetched from the CLI.
- The default environment is pre-selected and concatenated into the run command for accurate execution.

- ## [0.10.7] - [2024-06-27]
 - Corrected the validation button behavior where "Validate All" and "Validate Current Pipeline" were erroneously swapped.

- ## [0.10.6] - [2024-06-27]
 - Resolves the issue encountered by Windows users using a UNIX-based shell regarding path separators
 - Users can now specify the path separator (/ or \) used in constructing Bruin asset paths via the extension's settings.

- ## [0.10.5] - [2024-06-26]
- Fixed a bug where setting an asset type to an invalid value caused the UI to break.

- ## [0.10.4] - [2024-06-25]
- Enhance the visibility of the Validate button by updating the color of the check icon.

- ## [0.10.3] - [2024-06-25]
- Fixed the timestamp exclusion problem.

- ## [0.10.2] - [2024-06-24]
- Fixed the issue with the full refresh behavior.

- ## [0.10.1] - [2024-06-07]
- Updated the warning message displayed when the file isn't an asset and fixed a typo.

- ## [0.10.0] - [2024-06-06]
## Added:
- Added a reset button to reset start and end dates based on the pipeline schedule.

- ## [0.9.3] - [2024-06-04]
### Improved
- Combined the asset general and asset details tabs into a single tab.
- Adjusted the styling of the asset details to better align with Visual Studio Code's aesthetic.
- Corrected the position of menu items for non-SQL assets.

- ## [0.9.2] - [2024-05-30]
### Improved
- Expanded validation options with "Validate All Pipelines" and "Validate Current Pipeline" choices for increased flexibility.
- Introduced "Run Current Pipeline" option in the run button for the execution of the current pipeline.

### Fixed
- Enhanced error alert display by fixing max height and adding a vertical scrollbar to accommodate multiple errors from different pipelines.
- Improved error handling to catch additional error types, including those with stack traces.

- ## [0.9.1] - [2024-05-28]
### Fixed
- Fix the exclusive end date function to accurately calculate the exclusive end time.

- ## [0.9.0] - [2024-05-24]
### Added
- New panel to display the lineage of a single asset.
- Requires CLI version update to fetch asset types for lineage display.

- ## [0.8.4] - [2024-05-21]
### Fixed
- Implemented Markdown rendering for the description in the AssetDetails component.

- ## [0.8.3] - [2024-05-21]
### Fixed
- The "Exclusive End Date" checkbox is now checked by default, with a reactive update for `endDateExclusive` to ensure it accurately reflects changes in `endDate`.

## [0.8.2] - [2024-05-17]
### Fixed 
- Previously, the `schedule` value in the asset details was consistently displayed as undefined. In this updated version, the schedule value has been fixed and is now dynamically updated.

## [0.8.1] - [2024-05-17]
### Fixed 
- Added error handling for the "no such file or directory" (ENOENT) error when the `output` panel is clicked.

## [0.8.0] - [2024-05-16]
### Added
- Introduction of a new tab dedicated to rendering asset details, with dynamic updating for data.
- Integration of an alert message feature to provide clear feedback when data is unavailable for display.

### Fixed 
- Display the asset name on the `General Tab` dynamically

## [0.7.5] - [2024-05-16]
### Fixed
- Introduced a clear differentiation between render errors and validation errors. Previously, render errors were not being displayed when encountered, leading to confusion. 
- Implemented a fallback mechanism to ensure compatibility with older CLI versions where the SQL preview and render error might not be displayed because of recent updates.

### Improved
- CSS Adjustments: Updated CSS for `run` and `validate` buttons to ensure visual coherence and maintain clickability.

## [0.7.4] -[2024-05-06]
### Fixed 
- The extension activation on snowflake and bigQuery SQL as well as other languages is now fixed.

## [0.7.3] -[2024-05-02]
### Improved 
- Enhanced the validation error display, and adds the expand functionality to hide/show the error details.

## [0.7.2] -[2024-05-02]
### Fixed 
- Fixed the visual issues related to the display of icons and the loading spinner within the validate button component.

## [0.7.1] -[2024-04-30]
### Fixed
- Transition from string-based lineage data handling to a JSON parsing mechanism. 
- The `run` and `validate` buttons have been resized and a separator has been added between the button and its corresponding dropdown menu for better visual appeal and usability. 

## [0.7.0] - [2024-04-29]
### Added
- Integrated a dropdown menu into the `validate` and `run` buttons. The `validate` menu includes a new option titled "Pipeline". Selecting this option triggers the command `bruin validate .`. The `run` button menu, features the **"Downstream"** option. When selected, this initiates the command bruin `run --downstream [rest of the command]`.

## [0.6.2] - [2024-04-29]
### Fixed
- Resolved the issue of SQL Preview visibility in files that are not classified as Bruin assets.

## [0.6.1] - [2024-04-26]
### Fixed
- Resolved the functionality issues with the VSCode extension on Windows platforms.

## [0.6.0] - [2024-04-25]
### Added
- Updated the webview to feature a tabbed interfac. The interface now includes two distinct tabs:
	- **General Tab**: Continues to display the existing asset details.
	- **Asset Lineage Tab**: Newly introduced to showcase the lineage data in a textual format. This tab dynamically displays the lineage of the current asset.

## [0.5.0] - [2024-04-24]
### Added
- The SQL preview now displays line numbers, providing a clearer and more navigable interface for code review and debugging.

## [0.4.3] - [2024-04-23]
### Fixed
- Fixed the rendering of the last opened document

## [0.4.2] - [2024-04-23]
### Added
- Implemented a reactivity handling to ensure that the SQL preview responds dynamically to user interactions with the checkboxes and the date inputs. 

## [0.4.1] - [2024-04-22]
### Added
- Implemented a loading state and added a spinner to the validation button to handle the "loading" state.

### Fixed
- Improved responsiveness of the validation by correctly managing the loading state.


## [0.4.0] - [2024-04-22]
### Updated 
- Rebuilt the Webview using several reusable Vue components. The use of Vue components allows for a more dynamic and responsive user experience.


## [0.3.0] - [2024-03-27]
### Added 
- Windows compatibility.
- Functionality for automatic detection of the workspace directory in Bruin projects.

## [0.2.5] - [2024-03-26]
### Fixed 
	- Fixed validation error message formatting and handling.

## [0.2.4] - [2024-03-22]
### Fixed 
	- Fixed the rendering problems with some assets.
	- Fixed the error message triigerd for broken assets 

## [0.2.3] - [2024-03-22]
### Fixed 
- Fixed the css problem.

## [0.2.2] - [2024-03-22]
### Added 
- SQL validation functionality, providing a custom notification for validation results.
- Running SQL with conditional flags.
- Start and end date selectors for appending date conditions directly to the Bruin run command.
- "exclusive end date" checkbox, automatically adjusting the end date to the end of the selected day.

### Fixed 
- Auto folding problem, when changing the active text editor 

## [0.1.2] - [2024-03-13]
### Fixed
- Addressed compatibility issues with the Pylance extension affecting auto-folding behavior.

### Added 
- Settings for auto-folding! Users can now specify their preferred default folding state for Bruin regions.

## [0.1.1] - [2024-03-13]
### Fixed
- Fixed the screenshots on the readme 

## [0.1.0] - [2024-03-13]
### Added
- Python Syntax coloring: Introduced YAML syntax coloring for Bruin code blocks in Python files, enclosed between `""" @bruin ... @bruin """`. This feature is similar to the existing functionality for SQL files.

- Folding range provider: Implemented folding and unfolding capabilities for Bruin code regions in both SQL and Python files, improving code navigation and readability.

- Dynamic SQL Content Viewer: Added a dynamic SQL content rendering feature within a VS Code Webview panel. This Webview adapts to theme changes, allows direct content copying, and automatically refreshes when the underlying SQL file is updated.

### Improved
- Updated documentation, including a revised README, and CHANGELOG files and the addition of a support guide.


## [0.0.1] - [2023-10-29]
### Added
- Initial release with basic functionality for YAML syntax coloring of Bruin code embedded within SQL files, enclosed between `/* @bruin` and `@bruin */`.<|MERGE_RESOLUTION|>--- conflicted
+++ resolved
@@ -1,12 +1,10 @@
 # Changelog
-<<<<<<< HEAD
 ## [0.51.0] - [2025-06-18]
 - Added inline "Run Query" button using CodeLens for top-level queries in the editor.
 
-=======
 ## [0.50.8] - [2025-06-17]
 - Added support for additional seed asset types in snippets, schema and UI.
->>>>>>> 61a5fdcc
+
 ## [0.50.7] - [2025-06-17]
 - Added utility to format bruin run commands in a readable multi-line format.
 
