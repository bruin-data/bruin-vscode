# Changelog
<<<<<<< HEAD
=======

## [0.69.8] - [2025-10-20]
- Fixed `gcp` connection form issues and adjusted SQL editor display: it now shows for validation errors.

>>>>>>> 882797b4
## [0.69.7] - [2025-10-16]
- Fixed the query preview panel state persisting issue.

## [0.69.6] - [2025-10-16]
- Updated the full refresh message and improved the schema validation.

## [0.69.5] - [2025-10-15]
- Fixed the environment selection issue.

## [0.69.4] - [2025-10-14]
- Added support for `truncate+insert` strategy in the materialization UI and fix the query cost estimate issue.

## [0.69.3] - [2025-10-09]
- Fixed column lineage positionning issue.

## [0.69.2] - [2025-10-09]
- Resolved issues with custom check parameters and cron expressions, and improved the custom check UI.

## [0.69.1] - [2025-10-08]
- Add support for `application default credentials` in `gcp` connections.

## [0.69.0] - [2025-10-08]
- Updated tab visibility logic to show pipeline related information and added autocomplete for secrets.

## [0.68.2] - [2025-10-02]
- Fixed the preview query issue when opening a non-asset file.

## [0.68.1] - [2025-10-02]
- Fixed rendered query issues related to date input and full refresh start date.

## [0.68.0] - [2025-10-02]
- Added support for BigQuery cost estimate in the SQL editor.

## [0.67.4] - [2025-09-30]
- Fixed lineage display for `pipeline.yml` files and resolved issues with the lineage view not refreshing after updates.

## [0.67.3] - [2025-09-26]
- Fixed the query preview panel environment display issue.

## [0.67.2] - [2025-09-16]
- Improved connection test ui.

## [0.67.1] - [2025-09-09]
- Allow YAML assets to be rendered.

## [0.67.0] - [2025-09-05]
- Added a "Create in-place" checkbox to the project creation UI, allowing projects to be created directly in the selected folder.

## [0.66.0] - [2025-09-04]
- Added console logging for executed query commands to aid in error detection.

## [0.65.2] - [2025-09-02]
- Fixed table details panel and .bruin.yaml panel bugs.

## [0.65.1] - [2025-08-28]
- Fixed an issue where the render panel's query was not updating when the "full refresh" checkbox was checked.

## [0.65.0] - [2025-08-22]
- Introduced a tags management interface that allows users to toggle the inclusion or exclusion of assets for execution in run commands.

## [0.64.7] - [2025-08-21]
- Fixed the SQL preview rendering issue.

## [0.64.6] - [2025-08-21]
- Updated the environment list command to create bruin.yml if it does not already exist.

## [0.64.5] - [2025-08-20]
- Improved the .bruin.yml file handling to only show settings tab and fixed the convert message flickering issue.

## [0.64.4] - [2025-08-20]
- Fixed the checkbox and dates state persisting issue.

## [0.64.3] - [2025-08-19]
- Added cancel button to the table diff panel and improved the UI.

## [0.64.2] - [2025-08-18]
- Fixed shwoing settings tab when no active editor and improved the UI.

## [0.64.1] - [2025-08-18]
- Add secrets UI to the details tab.

## [0.64.0] - [2025-08-15]
- Added data diff panel to the extension.

## [0.63.4] - [2025-08-15]
- Fixed extension activation issue on slow systems.

## [0.63.3] - [2025-08-15]
- Fixed ingestr asset parameters saving issue.

## [0.63.1] - [2025-08-13]
- Improved first-time activation, enabling template-based project creation without an active editor.

## [0.63.0] - [2025-08-08]
- Introduced the capability to generate a new project based on a template directly within the extension. 

## [0.62.8] - [2025-08-07]
- Add walkthroughs to the extension and improved the autocomplete and intelliSense.

## [0.62.7] - [2025-08-07]
- Added support for Oracle Source asset type, domains and meta properties in the asset schema.

## [0.62.6] - [2025-08-06]
- Prevent the terminal from closing after CLI installation and update.

## [0.62.5] - [2025-08-06]
- Added a setting to toggle the inline “Preview Selected Query” CodeLens on or off.

## [0.62.4] - [2025-08-06]
- Added custom checks completions and improved the indentation issues.

## [0.62.3] - [2025-08-06]
- Improved the column property completions and fixed materialization validation.

## [0.62.2] - [2025-08-05]
- Implemented preview functionality for queries within custom checks.

## [0.62.1] - [2025-08-04]
- Fixed the query preview issues including the query extraction logic.

## [0.62.0] - [2025-08-04]
- Added completion and validation for materialization and asset properties.

## [0.61.3] - [2025-08-01]
- Fixed the query preview issues by clearing tab state and fixing stale results.

## [0.61.2] - [2025-07-30]
- Fixed the validate all command to use the right workspace directory.

## [0.61.1] - [2025-07-30]
- Add count field to custom checks.

## [0.61.0] - [2025-07-30]
- Added language server support for asset dependencies go to definition and completion.

## [0.60.1] - [2025-07-29]
- Added support for nullable and owner properties in the asset columns and improved the UI responsiveness.

## [0.60.0] - [2025-07-28]
- Added support for query timeout and cancellation and improved environemnt management UI.

## [0.59.3] - [2025-07-24]
- Updated query extraction logic for non-asset files and added pagination to the query preview.

## [0.59.2] - [2025-07-24]
- Displayed CodeLens only when selection starts outside Bruin block.

## [0.59.1] - [2025-07-23]
- Added highlighting to the column level lineage view.

## [0.59.0] - [2025-07-23]
- Added column level lineage view.

## [0.58.8] - [2025-07-18]
- Added GCS as a destination option in the Ingestr Asset UI and schema.

## [0.58.7] - [2025-07-15]
- Fixed the query preview for the first query in multiple queries file.

## [0.58.6] - [2025-07-15]
- Fixed the query preview code lens. 

## [0.58.5] - [2025-07-14]
- Recovered the partition by and cluster ui and fixed the columns actions being hidden.

## [0.58.4] - [2025-07-14]
- Enhanced the environment management UI with delete and update actions.

## [0.58.3] - [2025-07-11]
- Improved detect asset logic.

## [0.58.2] - [2025-07-11]
- Improved the Activity Bar and Side Panel rendering.

## [0.58.1] - [2025-07-09]
- Changed "Fill from DB" to run in the background instead of the terminal.

## [0.58.0] - [2025-07-09]
- Add environment management UI allowing users to create new environments.

## [0.57.0] - [2025-07-08]
- Added Ingest Asset UI with dropdowns for selecting source and destination connections.

## [0.56.1] - [2025-07-07]
- Added missing LIMIT to query execution.

## [0.56.0] - [2025-07-07]
- Grouped databases by environment to avoid confusion with duplicates.

## [0.55.2] - [2025-07-04]
- Fixed asset node Click navigation & long name expansion in Lineage view.

## [0.55.1] - [2025-07-04]
- Added support for dependency mode and SCD2 strategy.

## [0.55.0] - [2025-07-03]
- Added support for highlighting the asset path in the lineage view.

## [0.54.4] - [2025-07-02]
- Added support for additional seed asset types in snippets, schema and UI.

## [0.54.3] - [2025-07-02]
- Conditionally show the "Fill from Query" button based on whether the active file is a SQL file.

## [0.54.2] - [2025-07-01]
- Fixed the Query Preview Panel recreation on database load to prevent previous query output loss.

## [0.54.1] - [2025-07-01]
- Fixed the Bruin Panel rendering issue.

## [0.54.0] - [2025-07-01]
- Added human-readable cron preview via CodeLens in pipeline YAML files.

## [0.53.2] - [2025-06-30]
- Relocated fill from DB buttons to the asset columns and materialization tabs and improved query output rendering.

## [0.53.1] - [2025-06-27]
- Added default Exclude Tag input to the extension settings to exclude assets with specific tags from being validated.

## [0.53.0] - [2025-06-26]
- Added pipeline asset and dependency management, including collapsible sections, improved layout, and support for external dependencies.

## [0.52.0] - [2025-06-26]
- Added an Activity Bar to browse databases, view table details, and preview queries.

## [0.51.7] - [2025-06-26]
- Added support and validation for the `private_key_path` field in Snowflake connections.

## [0.51.6] - [2025-06-25]
- Added support for fill asset dependencies and columns from DB.

## [0.51.5] - [2025-06-23]
- Added confirmation prompt before running with `full-refresh`.

## [0.51.4] - [2025-06-23]
- Fixed customCheck not showing on first render, added missing sensor types to the YAML schema, and expanded snippet completions.

## [0.51.3] - [2025-06-19]
- Enhanced Snowflake connection support with private key authentication, including validation and improved input handling.

## [0.51.2] - [2025-06-19]
- Enabled auto-saving for materialization changes, removing the manual save button.

## [0.51.1] - [2025-06-18]
- Fixed BQ connection updates and improved service account credential handling.

## [0.51.0] - [2025-06-18]
- Added inline "Preview" button using CodeLens for top-level queries in the editor.

## [0.50.8] - [2025-06-17]
- Added support for additional seed asset types in snippets, schema and UI.

## [0.50.7] - [2025-06-17]
- Added utility to format bruin run commands in a readable multi-line format.

## [0.50.6] - [2025-06-16]
- Improved tab rendering performance by switching to `v-if` and optimizing component caching, and cleaned up unused message handling code for better maintainability.

## [0.50.5] - [2025-06-13]
### Pre-release
- [Pre-release] This version is for testing improved tab rendering.

## [0.50.4] - [2025-06-13]
### Pre-release
- [Pre-release] This version is for testing improved tab rendering and code cleanup.

## [0.50.3] - [2025-06-12]
- Fix vscode publishing issue.

## [0.50.2] - [2025-06-12]
- Fix DateInput component to handle focus correctly and adjust SQL editor height.

## [0.50.1] - [2025-06-11]
- Fix auto format on initial interval modifiers rendering.

## [0.50.0] - [2025-06-11]
- Implement UI for adding and editing interval modifiers directly from the panel.

## [0.49.3] - [2025-06-11]
- Remove redundant update columns to fix toggle primary key issue.

## [0.49.2] - [2025-06-10]
- Cleaned the code and added detailed logging for patch asset command.

## [0.49.1] - [2025-06-09]
- Added the checkboxes extension settings  to control default enabled/disabled state.

## [0.49.0] - [2025-06-05]
- Added a checkbox to toggle the `--apply-interval-modifiers` flag, along with a warning when they are present in the asset but not enabled.

## [0.48.3] - [2025-06-04]
- Improved `partition-by` input to support both column selection and manual text entry.

## [0.48.2] - [2025-06-03]
- Updated `partition-by` and `cluster-by` to use a dropdown for selecting columns.

## [0.48.1] - [2025-06-03]
- Added DDL strategy to materialization and save primary key changes immediately.

## [0.48.0] - [2025-06-02]
- Added UI for Managing Owner and Tags in Materialization Tab. 

## [0.47.6] - [2025-06-02]
- Debounced asset conversion detection and added telemetry for convert message.

## [0.47.5] - [2025-05-28]
- Trimmed whitespace from connection form input values and fixed asset name editing.

## [0.47.4] - [2025-05-28]
- Fixed Convert Message Showing for Existing Assets.

## [0.47.3] - [2025-05-27]
- Fixed Convert Message Showing for Existing Assets.

## [0.47.2] - [2025-05-26]
- Added ingestr asset snippet for initializing Bruin ingestr assets easily.

## [0.47.1] - [2025-05-26]
- Improve materialization UI and fix issues with saving partition and cluster properties.

## [0.47.0] - [2025-05-26]
- Added materialization tab to the asset side panel.

## [0.46.1] - [2025-05-20]
- Fix Bruin CLI installation on Windows.

## [0.46.0] - [2025-05-19]
- Added convert feature to convert eligible files to Bruin assets.

## [0.45.5] - [2025-05-16]
- Updated SQL editor line height.

## [0.45.4] - [2025-05-15]
- Improved long queries rendering in SQL editor.

## [0.45.3] - [2025-05-14]
- Added support for dates in the query preview panel.

## [0.45.2] - [2025-05-13]
- Fix CLI version check to improve performance.

## [0.45.1] - [2025-05-07]
- Optimize the Bruin activation process.

## [0.45.0] - [2025-05-02]
- Added executed query preview with copy-to-clipboard support in the query results panel.

## [0.44.4] - [2025-05-02]
- Scope query response to active tab only, allowing other tabs to remain responsive during execution.

## [0.44.3] - [2025-04-30]
- Fixed SQL editor line display and improved layout styling for DateInput components.

## [0.44.2] - [2025-04-30]
- Added support for `interval_modifiers` in asset schema and makes the name field optional.

## [0.44.1] - [2025-04-29]
- Enhanced the date input component to support both manual text entry and calendar-based selection.

## [0.44.0] - [2025-04-29]
- Add full pipeline view to the lineage panel.

## [0.43.4] - [2025-04-24]
- Fix rendering for pipeline.yml and .bruin.yml in side panel

## [0.43.3] - [2025-04-22]
- Added Version Selection for Bruin CLI Update in Settings Tab.

## [0.43.2] - [2025-04-17]
- Added expandable labels for truncated asset names in lineage view.

## [0.43.1] - [2025-04-16]
- Handle file renaming in BruinPanel to update last rendered document URI.

## [0.43.0] - [2025-04-16]
- Automatically refresh the CLI status after update.

## [0.42.3] - [2025-04-16]
- Added support for `bq.seed` type in asset yaml schema.

## [0.42.2] - [2025-04-11]
- Support multiline input for column and custom check fields.

## [0.42.1] - [2025-04-10]
- Improved `CLI install` and `update` UX in Settings Tab.

## [0.42.0] - [2025-04-10]
- Added export functionality to export query output to a CSV file.

## [0.41.2] - [2025-04-09]
- Fix Editing Behavior When Adding or Deleting Columns

## [0.41.1] - [2025-04-08]
- Fixed payload sanitization for columns details.

## [0.41.0] - [2025-04-08]
- Added auto CLI Version Check and Update Functionality to trigger a CLI update interactively.

## [0.40.5] - [2025-04-07]
- Remove Debounce from BruinPanel and Add Timeout for Rendering Errors Only.

## [0.40.4] - [2025-03-31]
- Remove `downstream` flag from `runWholetPipeline` command.

## [0.40.3] - [2025-03-31]
- Added support for `emr_serverless.spark` type in asset yaml schema.

## [0.40.2] - [2025-03-28]
- Displayed connection name in QueryPreview.

## [0.40.1] - [2025-03-28]
- Implemented debounce mechanism for rendering command in BruinPanel.

## [0.40.0] - [2025-03-28]
- Enabled adding, removing, and editing custom checks in asset columns.

## [0.39.8] - [2025-03-27]
- Fixed flickering issue, optimize data loading in LineagePanel, and improve cleanup.

## [0.39.7] - [2025-03-21]
- Sorted connection types alphabetically and refactored their formatting to use title case.

## [0.39.6] - [2025-03-21]
- Added  `Toggle Folding` Command, enabling users to manage custom foldable regions in Bruin directly from the command palette.

## [0.39.5] - [2025-03-20]
- Set 'tab-1' as the default tab in QueryPreview and added a reset panel functionality.

## [0.39.4] - [2025-03-18]
- Enable state persistence in `Query Preview` to retain query output when switching between VS Code panels.

## [0.39.3] - [2025-03-12]
- Added environment display to the query preview panel, showing the selected environment from the side panel dropdown.

## [0.39.2] - [2025-03-11]
- Added expandable cells in Query Preview for long text, with `copy` support and `ESC` to close all expanded cells.

## [0.39.1] - [2025-03-11]
- Adjust column layout to set primary key as a separate column.

## [0.39.0] - [2025-03-11]
- Added primary_key to column data with support for composite primary keys.

## [0.38.5] - [2025-03-10]
- Update keybinding display for platforms and remove unused 'value' property in columns checks.

## [0.38.4] - [2025-03-07]
- Improved columns checks Dropdown positioning and run button UI on windows.

## [0.38.3] - [2025-03-07]
- Replaced markdown-preview auto-lock workaround with a custom preview to fix serialization errors and enable auto-refresh.

## [0.38.2] - [2025-03-06]
- Refactored command payload to handle undefined environment values.

## [0.38.1] - [2025-03-05]
- Added support for tab label editing via double-click and refactored query data loading to prevent automatic execution on mount.

## [0.38.0] - [2025-03-04]
- Added multi-tab support to the QueryPreview component, allowing users to manage multiple query results simultaneously.

## [0.37.2] - [2025-03-03]
- Resolved the visibility issue with icons in the Query Preview Panel.

## [0.37.1] - [2025-02-28]
- Fixed CustomChecks to correctly recognize `0` as a valid check value instead `undefined`.

## [0.37.0] - [2025-02-28]
- Added search functionality to the Query Preview Panel.

## [0.36.0] - [2025-02-27]
- Added support for executing `selected queries` in the Query Preview Panel.
- The selected queries should belong to a valid `bruin` asset.

## [0.35.3] - [2025-02-26]
- Optimize payload size for description and asset name updates and improve error handling.

## [0.35.2] - [2025-02-25]
- Adjust the styling of the save and cancel buttons in the description editing.

## [0.35.1] - [2025-02-24]
- Add loading state to the query preview.

## [0.35.0] - [2025-02-24]
- Introduce a new **Query Preview Panel** to display the output of SQL `query` execution.  
- This feature currently uses the **default** environment with a maximum limit of **1000**.

## [0.34.1] - [2025-02-17]
- Reset filter panel state on file change and improve graph viewport adjustments for expanded nodes.

## [0.34.0] - [2025-02-17]
- Add options panel to the lineage view with choices to display either all upstream & downstream dependencies or only direct dependencies.

## [0.33.2] - [2025-02-14]
- Improve description editing by adding clear Save and Cancel buttons.

## [0.33.1] - [2025-02-07]
- Display render button for all file extensions, ensuring Bruin render is always visible.

## [0.33.0] - [2025-02-07]
- Adde a Control panel with zoom, view fit, and lock buttons and reduced top gap in the lineage flow.

## [0.32.13] - [2025-02-05]
- Resolved an issue where terminal commands occasionally missed the first letter, causing execution failures.

## [0.32.12] - [2025-02-05]
- Format the rendering error message to display differently based on the phase (rendering or validation).

## [0.32.11] - [2025-01-30]
- Fixed ConnectionForm not resetting when switching between edit and new connection.

## [0.32.10] - [2025-01-30]
- Improved truncation behavior for pipeline and asset names and ensured asset name edit mode closes on mouse leave.

## [0.32.9] - [2025-01-29]
- Asset validation errors now expand for single assets and pipelines, while multiple pipeline errors stay collapsed.

## [0.32.8] - [2025-01-29]
- Fixed an issue where new files opened in the side panel's group, causing confusion; the panel now locks by default.

## [0.32.7] - [2025-01-20]
- Updated config schema to support more SSL modes and revised Athena schema.

## [0.32.6] - [2025-01-16]
- Update the pipeline autocomplete schema to make name the only required field.

## [0.32.5] - [2025-01-15]
- Added system information display to show Bruin CLI and extension versions, along with OS name.

## [0.32.4] - [2024-12-28]
- Increase maxBuffer limit.

## [0.32.3] - [2024-12-23]
- Added support for running pipeline from last failure.

## [0.32.2] - [2024-12-20]
- Made Full Path Usage Default for Bruin CLI.

## [0.32.1] - [2024-12-20]
- Added a link to Bruin documentation in the extension settings.

## [0.32.0] - [2024-12-19]
- Added a test connection feature to test existing connections.

## [0.31.5] - [2024-12-18]
- Prevented form resets when uploading a GCP json file in the ConnectionsForm component.

## [0.31.4] - [2024-12-18]
- Fixed an issue where updating an asset's name would reset its description, owner, and type fields.

## [0.31.3] - [2024-12-17]
- Fix Asset Name Falling to Default Value After Editing Description.

## [0.31.2] - [2024-12-17]
- Correct Path Handling for Bruin Executable in Configuration.

## [0.31.1] - [2024-12-17]
- Improved error handling, logging, and CLI path resolution for better command execution.

## [0.31.0] - [2024-12-13]
- Linked asset columns to glossary entries for quick navigation.

## [0.30.3] - [2024-12-13]
- Implemented the ability to add accepted values for asset columns.

## [0.30.2] - [2024-12-12]
- Added the ability to add pattern checks with input values.

## [0.30.1] - [2024-12-12]
- Enabled telemetry by default to improve performance monitoring and user experience.

## [0.30.0] - [2024-12-12]
- Integrated RudderStack analytics to monitor extension performance, with support for user-controlled telemetry preferences.

## [0.29.4] - [2024-12-10]
- Improved layout and styling for inputs and buttons for better responsiveness and consistency.

## [0.29.3] - [2024-12-09]
- Hid the file input when selecting `service_account_json` for GCP connections.

## [0.29.2] - [2024-12-05]
- Refactored the DateInput component to handle dates in UTC rather than local time.

## [0.29.1] - [2024-12-04]
- Fix CLI Installation Check in Offline Mode.

## [0.29.0] - [2024-12-04]
- Allow editing asset name and description in the side panel and add a Bruin documentation button in Settings.

## [0.28.0] - [2024-11-29]
- Added support for displaying custom checks in the UI.

## [0.27.2] - [2024-11-29]
- Fix Error Handling in BruinValidate Class and Add Windows-Specific Validation

## [0.27.1] - [2024-11-25]
- Resolved the issue with adding new columns in assets by refactoring the accepted_value check structure.

## [0.27.0] - [2024-11-19]
- Added functionality to manage column checks from the UI, with the ability to remove all checks and add most checks (except `accepted_values` and `pattern`).

## [0.26.10] - [2024-11-18]
- Removed the Bruin Executable Path from the extension settings.

## [0.26.9] - [2024-11-18]
- Improved Git Bash detection on Windows by dynamically resolving its path based on the Git executable location.

## [0.26.8] - [2024-11-18]
- Add support for detecting Git Bash in different on Windows.

## [0.26.7] - [2024-11-15]
- Fix the issue causing bruin.renderSQL to fail.

## [0.26.6] - [2024-11-15]
- Fix the render error when the CLI is not installed or the path is not found.

## [0.26.5] - [2024-11-15]
- Added new parameters to the YAML asset completion and validation schema.

## [0.26.4] - [2024-11-14]
- Fixed an issue where non-SQL Shopify assets were incorrectly displayed in the SQL preview.

## [0.26.3] - [2024-11-14]
- Added delete column functionality with confirmation alert and expanded supported destinations in yaml-assets-schema.json.

## [0.26.2] - [2024-11-13]
- Add version check for Bruin CLI to compare current and latest versions and notify the user if an update is available

## [0.26.1] - [2024-11-13]
- Adjusted the column checks' blocking property type to align with the CLI output.

## [0.26.0] - [2024-11-13]
- Added functionality to add and update columns directly from the UI in the Columns tab.

## [0.25.29] - [2024-11-12]
- Added functionality to retrieve all connections from the json schema using internal and introduced CSV upload support for custom chess players.

## [0.25.28] - [2024-11-07]
- Update Terminal Creation to Default to Git Bash on Windows.

## [0.25.27] - [2024-11-06]
- Fixed the validate and run buttons hover colors to match the vscode themes. 

## [0.25.26] - [2024-11-06]
- Fixed the validate and run buttons height. 

## [0.25.25] - [2024-11-06]
- Added excetuable path to the bruin commands to run on the powershell. 

## [0.25.24] - [2024-11-06]
- Add excetuable path option to the configuration for windows. 

## [0.25.23] - [2024-11-06]
- Updated the logic to look fo bruin executable path on windows and add debugging informations. 

## [0.25.22] - [2024-11-06]
- Used the install script on all the platforms.

## [0.25.21] - [2024-11-06]
- Remove blockers.

## [0.25.20] - [2024-11-06]
- Fixed Bruin Render command to run properly from the command palette.

## [0.25.19] - [2024-11-06]
- Clarified Windows installation message to specify Git requirement and fixed CLI installation command to run from the command palette.

## [0.25.18] - [2024-11-06]
- Enhanced Bruin CLI installation process with a new shell script for Windows and Linux, and Homebrew support for macOS.

## [0.25.17] - [2024-11-01]
- Refactored asset validation and run button styles to improve consistency with the VSCode editor.

## [0.25.16] - [2024-11-01]
- Adjust the position of the environment dropdown menu, moving it from the top to the bottom.

## [0.25.15] - [2024-11-01]
- Adjust date input background color to align with GitHub's dimmed dark theme.

## [0.25.14] - [2024-10-31]
- Removed the connections from the `fullasset` snippet

## [0.25.13] - [2024-10-31]
- Replaced ellipsis icon with arrow icon to toggle checkbox group.

## [0.25.12] - [2024-10-31]
- Improved UI consistency for DateInput and CheckboxGroup components, including updated styling and layout adjustments.

## [0.25.11] - [2024-10-31]
- Improved error handling to display 'panic' errors more clearly.

## [0.25.10] - [2024-10-29]
- Added 'Show More' for long descriptions, displayed pipeline names before asset titles, and optimized view by hiding tags and pipeline names on smaller screens.

## [0.25.9] - [2024-10-25]
- Rearrange asset details layout: move asset name and tags to the top with tabs positioned below for improved UI structure.

## [0.25.8] - [2024-10-25]
- Moved Lineage Panel to a dedicated component for improved organization and performance.

## [0.25.7] - [2024-10-24]
- Updated Content-Security-Policy for BruinPanel and LineagePanel, and refactored initialization logic for improved security and performance.

## [0.25.6] - [2024-10-23]
- Added support for Athena connections in the Bruin configuration schema and connection form.

## [0.25.5] - [2024-10-23]
- Ensured proper visibility of the lineage panel when focusing on the side panel and improved focus handling during extension activation.

## [0.25.4] - [2024-10-22]
- Refactored error handling to prevent UI from crashing when parsing errors occur, ensuring graceful error display.

## [0.25.3] - [2024-10-18]
- Introduced separate handling and display of warnings and critical errors, providing a clearer distinction between the two and improving overall user experience.

## [0.25.2] - [2024-10-15]
- Fixed an issue where the GCP service account file was incorrectly saved as `service_account_json` instead of `service_account_file`.

## [0.25.1] - [2024-10-14]
- Added YAML syntax highlighting support with "redhat.vscode-yaml" extension and updated regex patterns for improved parsing.

## [0.25.0] - [2024-09-26]
- Added the ability to edit asset names and descriptions directly in the UI, integrating the Bruin CLI patchAssetCommand for updates

## [0.24.1] - [2024-09-23]
- Added 'default' keyword to highlight the default environment in the UI, preselected it in the dropdown, and refactored asset parameters schema.

## [0.24.0] - [2024-09-23]
- Added the ability to duplicate connections with a prefilled form and " (Copy)" appended to the name.

## [0.23.1] - [2024-09-20]
- Reorganized the connection form by moving optional fields to the bottom and updated the color of the delete icon for better visual consistency.

## [0.23.0] - [2024-09-20]
- Added a radio button in the GCP connection form, allowing users to choose between a file picker for service_account_json or directly inputting the schema in a text area.

## [0.22.4] - [2024-09-20]
- Introduced a file picker for selecting the `service_account_json` in GPC connections.
- Fixed connection keywords and set default values for a smoother user experience.

## [0.22.3] - [2024-09-20]
- Added validation for duplicate connection names in the same environment, with an error message displayed for duplicates. 
- Optimized connection management and made the port field editable.

## [0.22.2] - [2024-09-18]
- Added an eye icon to the password input field, enabling users to toggle visibility for easier password input management.

## [0.22.1] - [2024-09-18]
- Updated the connection form to make the `port` field editable with a default value, and adjusted schema validation to allow an empty string for `ssl_mode`. 
- Resolved an issue with PostgreSQL connections.

## [0.22.0] - [2024-09-17]
- Added the ability to edit existing connections directly from the UI, integrated with the Bruin CLI for seamless updates.

## [0.21.0] - [2024-09-13]
- Introduced the ability to add a new connection directly from the UI, leveraging the Bruin CLI command.
- Updated the autocomplete schema to include support for Databricks connections.

## [0.20.1] - [2024-09-13]
- Fixed an issue where the UI would incorrectly re-render after clicking on an asset file to edit, ignoring the state of the "full-refresh" checkbox.

## [0.20.0] - [2024-09-06]
- Introduced the ability to delete a connection via the UI.

## [0.19.0] - [2024-09-05]
### Added
- Section for displaying connections with Bruin CLI integration.
- Alert for ensuring the latest Bruin CLI version.
### Fixed 
- Added message for when no columns are available.

## [0.18.3] - [2024-09-05]
- Fixed issues from the previous release.
- Removed background color from the columns table, adjusted check badge width, and updated font styles for the Name and Type columns."

## [0.18.2] - [2024-09-03]
- Improved the display and styling of the columns tab.

## [0.18.1] - [2024-09-02]
- Fixed the display and styling of asset descriptions for better readability and visual consistency.

## [0.18.0] - [2024-08-30]
- Introduced a new tab to display asset columns and their associated quality checks.

## [0.17.6] - [2024-08-21]
- Resolved issue with the date input not triggering the datepicker on click.

## [0.17.5] - [2024-08-21]
- Temporarily removed the connection tab from the side panel.
- Corrected the schema for pipeline autocomplete to allow new, unlisted connections and updated the requirement so that either `name` or `id` must be present.
- Updated the input date indicator with a Heroicon for a consistent design and adjusted its color to match VSCode themes.

**Note:**
*Note: Due to issues with the VSCode extension publisher, some versions between 0.17.1 and 0.17.5 were not available to users. All fixes and updates during this period have been consolidated under version 0.17.5.*

## [0.17.1] - [2024-08-20]
- Fixed: SQL snippet formatting and removed unnecessary sections like secrets and parameters.

## [0.17.0] - [2024-08-16]
- New Bruin CLI management tab in the side panel for installing or updating the CLI.
- Windows-specific check for Go, with a link to documentation if Go is not installed.
- Renamed "Bruin" panel to "Lineage" for improved clarity.

## [0.16.1] - [2024-08-14]
- Resolved an issue where checking the push-metadata checkbox caused unnecessary re-renders in the SQL Preview.

## [0.16.0] - [2024-08-13]
- Introduced a popup to display asset information and enable opening the asset text document in VSCode for additional details.
- Added a tooltip that reveals the full asset name on hover over a node when the name is truncated.

## [0.15.3] - [2024-08-08]
- Resolved a problem where file modifications led to date resets. Dates will now stay consistent when switching assets or files, unless manually updated.

## [0.15.2] - [2024-08-08]
- Fixed an issue with the loading state in the lineage panel when no lineage data is available.

## [0.15.1] - [2024-08-06]
- Fixed an issue where the "Show More" functionality in the lineage panel was not working as expected.
- Improved the visual layout of nodes within the lineage panel for better readability.

## [0.15.0] - [2024-08-02]
- Added a new checkbox to the main panel for enabling the metadata push feature.

## [0.14.3] - [2024-08-02]
- Added quoting around file paths to handle spaces and special characters.

## [0.14.2] - [2024-08-02]
- Clarified error messages by distinguishing between render and validate phases.
- Ensured the SQL Editor remains visible during validation errors.

## [0.14.1] - [2024-07-31]
- Removed `materialization`, `connections`, and `parameters` fields from Python asset snippets.

## [0.14.0] - [2024-07-31]
-  Users can now expand properties in the lineage view to see further upstream and downstream elements.
-  Resolved an infinite loop issue, improving performance.
-  Added a VSCode error window for outdated CLI.

- ## [0.13.6] - [2024-07-29]
- Nodes in the lineage graph can now be dragged freely. Clicking the refresh button will restore them to their initial positions.

- ## [0.13.5] - [2024-07-26]
- Fixed an indentation issue in the asset snippets.
- Removed the requirement for "type" in the columns of the autocomplete schema

- ## [0.13.4] - [2024-07-25]
- Enhanced the SQL and Python asset files with modularized snippets for autocomplete.

- ## [0.13.3] - [2024-07-24]
- Decreased the vertical spacing between the nodes in the lineage graph.

- ## [0.13.2] - [2024-07-23]
- Implemented autocomplete for `*.asset.yml` with predefined options and schema validations.

- ## [0.13.1] - [2024-07-23]
- Implemented autocomplete for `pipeline.yml` with predefined options and schema validations.

- ## [0.13.0] - [2024-07-22]
- Added Autocomplete Support for .bruin.yml, enhanced with predefined options and schema validations for better usability.

- ## [0.12.4] - [2024-07-17]
- Updated the extension to support the new asset upstream format while keeping the old format for older CLI versions.
- The opacity for the lineage graph nodes is removed.

- ## [0.12.3] - [2024-07-16]
- Fixed an issue where the environment list was being updated unnecessarily whenever a file was opened or updated.

- ## [0.12.2] - [2024-07-12]
- Fixed a typo in the pipeline snippet.

- ## [0.12.1] - [2024-07-12]
- Implemented snippets for creating Bruin root configuration and Bruin pipeline.

- ## [0.12.0] - [2024-07-11]
- Implemented new snippets for creating Bruin Python and SQL asset templates within VS Code.
- Added support for Snowflake and BigQuery environments.

- ## [0.11.4] - [2024-07-09]
- Introduced new cron schedule detection and reset functionalities.

- ## [0.11.3] - [2024-07-03]
- Updates the render icon from a rocket to the Bruin logo.

- ## [0.11.2] - [2024-07-03]
- Fixed an issue where the rocket icon didn't display for `ingestr` asset YAML files due to the unsupported `.yaml` extension.

- ## [0.11.1] - [2024-07-03]
- Fix Default Environment Behavior: Users can now name their default environment as they wish, instead of `"default"`.

- ## [0.11.0] - [2024-06-28]
- New Feature: Added a dropdown for selecting environments, dynamically fetched from the CLI.
- The default environment is pre-selected and concatenated into the run command for accurate execution.

- ## [0.10.7] - [2024-06-27]
 - Corrected the validation button behavior where "Validate All" and "Validate Current Pipeline" were erroneously swapped.

- ## [0.10.6] - [2024-06-27]
 - Resolves the issue encountered by Windows users using a UNIX-based shell regarding path separators
 - Users can now specify the path separator (/ or \) used in constructing Bruin asset paths via the extension's settings.

- ## [0.10.5] - [2024-06-26]
- Fixed a bug where setting an asset type to an invalid value caused the UI to break.

- ## [0.10.4] - [2024-06-25]
- Enhance the visibility of the Validate button by updating the color of the check icon.

- ## [0.10.3] - [2024-06-25]
- Fixed the timestamp exclusion problem.

- ## [0.10.2] - [2024-06-24]
- Fixed the issue with the full refresh behavior.

- ## [0.10.1] - [2024-06-07]
- Updated the warning message displayed when the file isn't an asset and fixed a typo.

- ## [0.10.0] - [2024-06-06]
## Added:
- Added a reset button to reset start and end dates based on the pipeline schedule.

- ## [0.9.3] - [2024-06-04]
### Improved
- Combined the asset general and asset details tabs into a single tab.
- Adjusted the styling of the asset details to better align with Visual Studio Code's aesthetic.
- Corrected the position of menu items for non-SQL assets.

- ## [0.9.2] - [2024-05-30]
### Improved
- Expanded validation options with "Validate All Pipelines" and "Validate Current Pipeline" choices for increased flexibility.
- Introduced "Run Current Pipeline" option in the run button for the execution of the current pipeline.

### Fixed
- Enhanced error alert display by fixing max height and adding a vertical scrollbar to accommodate multiple errors from different pipelines.
- Improved error handling to catch additional error types, including those with stack traces.

- ## [0.9.1] - [2024-05-28]
### Fixed
- Fix the exclusive end date function to accurately calculate the exclusive end time.

- ## [0.9.0] - [2024-05-24]
### Added
- New panel to display the lineage of a single asset.
- Requires CLI version update to fetch asset types for lineage display.

- ## [0.8.4] - [2024-05-21]
### Fixed
- Implemented Markdown rendering for the description in the AssetDetails component.

- ## [0.8.3] - [2024-05-21]
### Fixed
- The "Exclusive End Date" checkbox is now checked by default, with a reactive update for `endDateExclusive` to ensure it accurately reflects changes in `endDate`.

## [0.8.2] - [2024-05-17]
### Fixed 
- Previously, the `schedule` value in the asset details was consistently displayed as undefined. In this updated version, the schedule value has been fixed and is now dynamically updated.

## [0.8.1] - [2024-05-17]
### Fixed 
- Added error handling for the "no such file or directory" (ENOENT) error when the `output` panel is clicked.

## [0.8.0] - [2024-05-16]
### Added
- Introduction of a new tab dedicated to rendering asset details, with dynamic updating for data.
- Integration of an alert message feature to provide clear feedback when data is unavailable for display.

### Fixed 
- Display the asset name on the `General Tab` dynamically

## [0.7.5] - [2024-05-16]
### Fixed
- Introduced a clear differentiation between render errors and validation errors. Previously, render errors were not being displayed when encountered, leading to confusion. 
- Implemented a fallback mechanism to ensure compatibility with older CLI versions where the SQL preview and render error might not be displayed because of recent updates.

### Improved
- CSS Adjustments: Updated CSS for `run` and `validate` buttons to ensure visual coherence and maintain clickability.

## [0.7.4] -[2024-05-06]
### Fixed 
- The extension activation on snowflake and bigQuery SQL as well as other languages is now fixed.

## [0.7.3] -[2024-05-02]
### Improved 
- Enhanced the validation error display, and adds the expand functionality to hide/show the error details.

## [0.7.2] -[2024-05-02]
### Fixed 
- Fixed the visual issues related to the display of icons and the loading spinner within the validate button component.

## [0.7.1] -[2024-04-30]
### Fixed
- Transition from string-based lineage data handling to a JSON parsing mechanism. 
- The `run` and `validate` buttons have been resized and a separator has been added between the button and its corresponding dropdown menu for better visual appeal and usability. 

## [0.7.0] - [2024-04-29]
### Added
- Integrated a dropdown menu into the `validate` and `run` buttons. The `validate` menu includes a new option titled "Pipeline". Selecting this option triggers the command `bruin validate .`. The `run` button menu, features the **"Downstream"** option. When selected, this initiates the command bruin `run --downstream [rest of the command]`.

## [0.6.2] - [2024-04-29]
### Fixed
- Resolved the issue of SQL Preview visibility in files that are not classified as Bruin assets.

## [0.6.1] - [2024-04-26]
### Fixed
- Resolved the functionality issues with the VSCode extension on Windows platforms.

## [0.6.0] - [2024-04-25]
### Added
- Updated the webview to feature a tabbed interfac. The interface now includes two distinct tabs:
	- **General Tab**: Continues to display the existing asset details.
	- **Asset Lineage Tab**: Newly introduced to showcase the lineage data in a textual format. This tab dynamically displays the lineage of the current asset.

## [0.5.0] - [2024-04-24]
### Added
- The SQL preview now displays line numbers, providing a clearer and more navigable interface for code review and debugging.

## [0.4.3] - [2024-04-23]
### Fixed
- Fixed the rendering of the last opened document

## [0.4.2] - [2024-04-23]
### Added
- Implemented a reactivity handling to ensure that the SQL preview responds dynamically to user interactions with the checkboxes and the date inputs. 

## [0.4.1] - [2024-04-22]
### Added
- Implemented a loading state and added a spinner to the validation button to handle the "loading" state.

### Fixed
- Improved responsiveness of the validation by correctly managing the loading state.


## [0.4.0] - [2024-04-22]
### Updated 
- Rebuilt the Webview using several reusable Vue components. The use of Vue components allows for a more dynamic and responsive user experience.


## [0.3.0] - [2024-03-27]
### Added 
- Windows compatibility.
- Functionality for automatic detection of the workspace directory in Bruin projects.

## [0.2.5] - [2024-03-26]
### Fixed 
	- Fixed validation error message formatting and handling.

## [0.2.4] - [2024-03-22]
### Fixed 
	- Fixed the rendering problems with some assets.
	- Fixed the error message triigerd for broken assets 

## [0.2.3] - [2024-03-22]
### Fixed 
- Fixed the css problem.

## [0.2.2] - [2024-03-22]
### Added 
- SQL validation functionality, providing a custom notification for validation results.
- Running SQL with conditional flags.
- Start and end date selectors for appending date conditions directly to the Bruin run command.
- "exclusive end date" checkbox, automatically adjusting the end date to the end of the selected day.

### Fixed 
- Auto folding problem, when changing the active text editor 

## [0.1.2] - [2024-03-13]
### Fixed
- Addressed compatibility issues with the Pylance extension affecting auto-folding behavior.

### Added 
- Settings for auto-folding! Users can now specify their preferred default folding state for Bruin regions.

## [0.1.1] - [2024-03-13]
### Fixed
- Fixed the screenshots on the readme 

## [0.1.0] - [2024-03-13]
### Added
- Python Syntax coloring: Introduced YAML syntax coloring for Bruin code blocks in Python files, enclosed between `""" @bruin ... @bruin """`. This feature is similar to the existing functionality for SQL files.

- Folding range provider: Implemented folding and unfolding capabilities for Bruin code regions in both SQL and Python files, improving code navigation and readability.

- Dynamic SQL Content Viewer: Added a dynamic SQL content rendering feature within a VS Code Webview panel. This Webview adapts to theme changes, allows direct content copying, and automatically refreshes when the underlying SQL file is updated.

### Improved
- Updated documentation, including a revised README, and CHANGELOG files and the addition of a support guide.


## [0.0.1] - [2023-10-29]
### Added
- Initial release with basic functionality for YAML syntax coloring of Bruin code embedded within SQL files, enclosed between `/* @bruin` and `@bruin */`.<|MERGE_RESOLUTION|>--- conflicted
+++ resolved
@@ -1,11 +1,8 @@
 # Changelog
-<<<<<<< HEAD
-=======
 
 ## [0.69.8] - [2025-10-20]
 - Fixed `gcp` connection form issues and adjusted SQL editor display: it now shows for validation errors.
 
->>>>>>> 882797b4
 ## [0.69.7] - [2025-10-16]
 - Fixed the query preview panel state persisting issue.
 
