--- conflicted
+++ resolved
@@ -1,11 +1,6 @@
 # Changelog
-<<<<<<< HEAD
-## [0.48.0] - [2025-05-27]
-- Added ingestr asset snippet for initializing Bruin ingestr assets easily.
-=======
 ## [0.47.1] - [2025-05-26]
 - Improve materialization UI and fix issues with saving partition and cluster properties.
->>>>>>> 667ade9d
 
 ## [0.47.0] - [2025-05-26]
 - Added materialization tab to the asset side panel.
