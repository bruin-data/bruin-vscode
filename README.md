# Bruin

Bruin is a unified analytics platform that enables data professionals to work end-to-end for their data pipelines. This extension is built to improve the development experience of data products on Bruin using Visual Studio Code.

## 🚀 Key Features

### Assets Details viewer
- Show and update asset details from the UI.
- Renders SQL content within a VS Code Webview.
- Copy SQL content with a single click.
- Auto-refreshes when the file is updated.
- Supports running and validating assets with options like `--downstream` and `--full-refresh` via checkboxes.
- Date inputs for selecting start and end dates for the `run` command.


![GIF of Asset Details Panel](https://github.com/bruin-data/bruin-vscode/blob/main/screenshots/asset-details-tab-new.gif?raw=true)

### Connections Management
- Display and manage connections integrated with Bruin CLI.
- Add, remove or duplicate connections directly from the UI.
- Test exsiting connections to ensure their validity.

![GIF of Connection Manager](https://github.com/bruin-data/bruin-vscode/blob/main/screenshots/manage-connections.gif?raw=true)

### Bruin Settings
- The *Settings* tab in the side panel provides a straightforward way to install and update the Bruin CLI.
- Access Bruin documentation or view system information with a single click.
![Screenshot of Settings Tab](https://github.com/bruin-data/bruin-vscode/blob/main/screenshots/bruin-settings.png?raw=true)

### Asset Lineage
- View and interact with the lineage of assets.
- Expand each node to see dependencies and easily access asset files.
- Toggle visibility for upstream and downstream assets.

![GIF of Lineage Panel](https://github.com/bruin-data/bruin-vscode/blob/main/screenshots/lineage-panel-with-options.gif?raw=true)

# Query Preview Panel
- Visualizes query execution results in a new panel.
- Displays formatted output for easier analysis.
- Supports multi-tab functionality to run different queries separately.

![GIF of Lineage Panel](https://github.com/bruin-data/bruin-vscode/blob/main/screenshots/query-preview-options.gif?raw=true)

### Autocomplete and Snippets
- Autocomplete support for `.bruin.yml`, `pipeline.yml`, and `*.asset.yml` files with predefined options and schema validations.
- Snippets for creating Bruin root configuration, pipelines, and assets.

## Installation

1. Open Visual Studio Code.
2. Navigate to the Extensions view (Ctrl+Shift+X).
3. Search for "Bruin" and click Install.

**Note**: Ensure that you have the Bruin CLI installed on your system before using the new features. For guidance on installing the Bruin CLI, please refer to the [official documentation](https://github.com/bruin-data/bruin).

## Release Notes
### Latest Release: 0.47.4
<<<<<<< HEAD
- Trim whitespace from connection form input values and fix asset name editing.

### Recent Updates
- **0.47.3**: Fix Convert Message Showing for Existing Assets
=======
- Fix Convert Message Showing for Existing Assets.

### Recent Updates
- **0.47.3**: Fix Convert Message Showing for Existing Assets.
>>>>>>> a7806e60
- **0.47.2**: Added ingestr asset snippet for initializing Bruin ingestr assets easily.
- **0.47.1**: Improve materialization UI and fix issues with saving partition and cluster properties.
- **0.47.0**: Added materialization tab to the asset side panel.
- **0.46.1**: Fix Bruin CLI installation on Windows.
- **0.46.0**: Added convert feature to convert eligible files to Bruin assets.
- **0.45.5**: Update SQL editor line height.
- **0.45.4**: Improve long queries rendering in SQL editor.
- **0.45.3**: Added support for dates in the query preview panel.
- **0.45.2**: Fix CLI version check to improve performance.
- **0.45.1**: Optimize the Bruin activation process.
- **0.45.0**: Added executed query preview with copy-to-clipboard support in the query results panel.
- **0.44.4**: Scope query response to active tab only, allowing other tabs to remain responsive during execution.
- **0.44.3**: Fixed SQL editor line display and improved layout styling for DateInput components.
- **0.44.2**: Added support for `interval_modifiers` in asset schema and makes the name field optional.
- **0.44.1**: Enhanced the date input component to support both manual text entry and calendar-based selection.
- **0.44.0**: Added full pipeline view to the lineage panel.

For a full changelog, see Bruin Extension [Changelog](https://marketplace.visualstudio.com/items/bruin.bruin/changelog).


### How to Update

To update to the latest version, search for "Bruin" in the Extensions Marketplace and click the Update button.<|MERGE_RESOLUTION|>--- conflicted
+++ resolved
@@ -55,17 +55,13 @@
 
 ## Release Notes
 ### Latest Release: 0.47.4
-<<<<<<< HEAD
 - Trim whitespace from connection form input values and fix asset name editing.
+### Latest Release: 0.47.4
+- Fix Convert Message Showing for Existing Assets.
 
 ### Recent Updates
 - **0.47.3**: Fix Convert Message Showing for Existing Assets
-=======
-- Fix Convert Message Showing for Existing Assets.
-
-### Recent Updates
 - **0.47.3**: Fix Convert Message Showing for Existing Assets.
->>>>>>> a7806e60
 - **0.47.2**: Added ingestr asset snippet for initializing Bruin ingestr assets easily.
 - **0.47.1**: Improve materialization UI and fix issues with saving partition and cluster properties.
 - **0.47.0**: Added materialization tab to the asset side panel.
