# Bruin

Bruin is a unified analytics platform that enables data professionals to work end-to-end for their data pipelines. This extension is built to improve the development experience of data products on Bruin using Visual Studio Code.

## 🚀 Key Features

### Assets Details viewer
- Show and update asset details from the UI.
- Renders SQL content within a VS Code Webview.
- Copy SQL content with a single click.
- Auto-refreshes when the file is updated.
- Supports running and validating assets with options like `--downstream` and `--full-refresh` via checkboxes.
- Date inputs for selecting start and end dates for the `run` command.


![GIF of Asset Details Panel](https://github.com/bruin-data/bruin-vscode/blob/main/screenshots/asset-details-tab-new.gif?raw=true)

### Connections Management
- Display and manage connections integrated with Bruin CLI.
- Add, remove or duplicate connections directly from the UI.
- Test exsiting connections to ensure their validity.

![GIF of Connection Manager](https://github.com/bruin-data/bruin-vscode/blob/main/screenshots/manage-connections.gif?raw=true)

### Bruin Settings
- The *Settings* tab in the side panel provides a straightforward way to install and update the Bruin CLI.
- Access Bruin documentation or view system information with a single click.
![Screenshot of Settings Tab](https://github.com/bruin-data/bruin-vscode/blob/main/screenshots/bruin-settings.png?raw=true)

### Asset Lineage
- View and interact with the lineage of assets.
- Expand each node to see dependencies and easily access asset files.
- Toggle visibility for upstream and downstream assets.

![GIF of Lineage Panel](https://github.com/bruin-data/bruin-vscode/blob/main/screenshots/lineage-panel-with-options.gif?raw=true)

# Query Preview Panel
- Visualizes query execution results in a new panel.
- Displays formatted output for easier analysis.
- Supports multi-tab functionality to run different queries separately.

![GIF of Lineage Panel](https://github.com/bruin-data/bruin-vscode/blob/main/screenshots/query-preview-options.gif?raw=true)

### Autocomplete and Snippets
- Autocomplete support for `.bruin.yml`, `pipeline.yml`, and `*.asset.yml` files with predefined options and schema validations.
- Snippets for creating Bruin root configuration, pipelines, and assets.

#### Keyboard Shortcuts for Autocomplete
- **Manual Trigger**: 
  - **Windows/Linux**: `Ctrl+Space`
  - **Mac**: `Option+Esc` (⌥+Esc)
- **Auto Trigger**: Completions appear automatically when typing `:` or `-` followed by a space

💡 **Tip**: If manual completion doesn't work with the default shortcuts, check your VS Code keyboard shortcuts by going to `File > Preferences > Keyboard Shortcuts` (or `Code > Preferences > Keyboard Shortcuts` on Mac) and search for "trigger suggest".

## Installation

1. Open Visual Studio Code.
2. Navigate to the Extensions view (Ctrl+Shift+X).
3. Search for "Bruin" and click Install.

**Note**: Ensure that you have the Bruin CLI installed on your system before using the new features. For guidance on installing the Bruin CLI, please refer to the [official documentation](https://github.com/bruin-data/bruin).

## Release Notes
### Recent Update
<<<<<<< HEAD
=======
- **0.69.8**: Fixed `gcp` connection form issues and adjusted SQL editor display: it now shows for validation errors.
>>>>>>> 882797b4
- **0.69.7**: Fixed the query preview panel state persisting issue.
- **0.69.6**: Updated the full refresh message and improved the schema validation.
- **0.69.5**: Fixed the environment selection issue.
- **0.69.4**: Added support for `truncate+insert` strategy in the materialization UI and fix the query cost estimate issue.
- **0.69.3**: Fixed column lineage positionning issue.
- **0.69.2**: Resolved issues with custom check parameters and cron expressions, and improved the custom check UI.
- **0.69.1**: Add support for `application default credentials` in `gcp` connections.
- **0.69.0**: Updated tab visibility logic to show pipeline related information and added autocomplete for secrets.

For a full changelog, see Bruin Extension [Changelog](https://marketplace.visualstudio.com/items/bruin.bruin/changelog).

### How to Update

To update to the latest version, search for "Bruin" in the Extensions Marketplace and click the Update button.<|MERGE_RESOLUTION|>--- conflicted
+++ resolved
@@ -63,10 +63,7 @@
 
 ## Release Notes
 ### Recent Update
-<<<<<<< HEAD
-=======
 - **0.69.8**: Fixed `gcp` connection form issues and adjusted SQL editor display: it now shows for validation errors.
->>>>>>> 882797b4
 - **0.69.7**: Fixed the query preview panel state persisting issue.
 - **0.69.6**: Updated the full refresh message and improved the schema validation.
 - **0.69.5**: Fixed the environment selection issue.
